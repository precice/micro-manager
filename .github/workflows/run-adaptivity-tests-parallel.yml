name: Test adaptivity functionality in parallel
on:
  push:
    branches:
      - main
      - develop
  pull_request:
    branches:
      - "*"
jobs:
  adaptivity_integration_parallel_tests:
    name: Adaptivity tests in parallel
    runs-on: ubuntu-latest
    container: precice/precice:nightly
    steps:
      - name: Checkout repository
        uses: actions/checkout@v4
        with:
          path: micro-manager

      - name: Install sudo for MPI
        working-directory: micro-manager
        run: |
          apt-get -qq update
          apt-get -qq install sudo

      - name: Use mpi4py
        uses: mpi4py/setup-mpi@v1

      - name: Install dependencies
        working-directory: micro-manager
        run: |
          apt-get -qq update
          apt-get -qq install python3-dev git python3-venv pkg-config

      - name: Create a virtual environment and install Micro Manager in it
        working-directory: micro-manager
        run: |
          python3 -m venv .venv
          . .venv/bin/activate
          pip install .

      - name: Run integration test with global adaptivity in parallel
        timeout-minutes: 3
        working-directory: micro-manager
        run: |
          . .venv/bin/activate
          cd tests/integration/test_unit_cube/
          mpiexec -n 2 --allow-run-as-root micro-manager-precice micro-manager-config-global-adaptivity-parallel.json &
          python3 unit_cube.py 2

      - name: Run parallel unit tests
        working-directory: micro-manager
        run: |
<<<<<<< HEAD
          apt-get -qq update
          apt-get -qq install python3-dev python3-pip git python-is-python3 pkg-config
          pip3 install --upgrade pip

      - name: Install Micro Manager
        working-directory: micro-manager
        run: pip3 install --user .

      - name: Run adaptivity unit tests in parallel
        timeout-minutes: 3
        working-directory: micro-manager/tests/unit
        run: mpiexec -n 2 --allow-run-as-root python3 -m unittest test_adaptivity_parallel.py

      - name: Run load balancing unit tests with 2 ranks
        timeout-minutes: 3
        working-directory: micro-manager/tests/unit
        run: mpiexec -n 2 --allow-run-as-root python3 -m unittest test_global_adaptivity_lb.py

      - name: Run load balancing tests with 4 ranks
        timeout-minutes: 3
        working-directory: micro-manager/tests/unit
        run: mpiexec -n 4 --allow-run-as-root --oversubscribe python3 -m unittest test_global_adaptivity_lb.py
=======
          . .venv/bin/activate
          cd tests/unit
          mpiexec -n 2 --allow-run-as-root python3 -m unittest test_adaptivity_parallel.py
>>>>>>> 9f78e8d9
<|MERGE_RESOLUTION|>--- conflicted
+++ resolved
@@ -49,34 +49,57 @@
           mpiexec -n 2 --allow-run-as-root micro-manager-precice micro-manager-config-global-adaptivity-parallel.json &
           python3 unit_cube.py 2
 
-      - name: Run parallel unit tests
+  adaptivity_unit_tests_parallel:
+    name: Adaptivity unit tests in parallel
+    runs-on: ubuntu-latest
+    container: precice/precice:nightly
+    steps:
+      - name: Checkout Repository
+        uses: actions/checkout@v4
+        with:
+          path: micro-manager
+
+      - name: Install sudo for MPI
         working-directory: micro-manager
         run: |
-<<<<<<< HEAD
           apt-get -qq update
-          apt-get -qq install python3-dev python3-pip git python-is-python3 pkg-config
-          pip3 install --upgrade pip
+          apt-get -qq install sudo
 
-      - name: Install Micro Manager
+      - name: Use mpi4py
+        uses: mpi4py/setup-mpi@v1
+
+      - name: Install Dependencies
         working-directory: micro-manager
-        run: pip3 install --user .
+        run: |
+          apt-get -qq update
+          apt-get -qq install python3-dev python3-venv git pkg-config
 
-      - name: Run adaptivity unit tests in parallel
-        timeout-minutes: 3
-        working-directory: micro-manager/tests/unit
-        run: mpiexec -n 2 --allow-run-as-root python3 -m unittest test_adaptivity_parallel.py
+      - name: Create a virtual environment and install Micro Manager in it
+        working-directory: micro-manager
+        run: |
+          python3 -m venv .venv
+          . .venv/bin/activate
+          pip install .
+
+      - name: Run unit tests
+        working-directory: micro-manager
+        run: |
+          . .venv/bin/activate
+          cd tests/unit
+          mpiexec -n 2 --allow-run-as-root python3 -m unittest test_adaptivity_parallel.py
 
       - name: Run load balancing unit tests with 2 ranks
         timeout-minutes: 3
-        working-directory: micro-manager/tests/unit
-        run: mpiexec -n 2 --allow-run-as-root python3 -m unittest test_global_adaptivity_lb.py
+        working-directory: micro-manager
+        run: |
+          . .venv/bin/activate
+          cd tests/unit
+          mpiexec -n 2 --allow-run-as-root python3 -m unittest test_global_adaptivity_lb.py
 
       - name: Run load balancing tests with 4 ranks
         timeout-minutes: 3
-        working-directory: micro-manager/tests/unit
-        run: mpiexec -n 4 --allow-run-as-root --oversubscribe python3 -m unittest test_global_adaptivity_lb.py
-=======
+        working-directory: micro-manager
+        run: |
           . .venv/bin/activate
           cd tests/unit
-          mpiexec -n 2 --allow-run-as-root python3 -m unittest test_adaptivity_parallel.py
->>>>>>> 9f78e8d9
+          mpiexec -n 4 --allow-run-as-root --oversubscribe python3 -m unittest test_global_adaptivity_lb.py