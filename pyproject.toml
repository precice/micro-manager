--- conflicted
+++ resolved
@@ -6,11 +6,7 @@
 name="micro-manager-precice"
 dynamic = [ "version" ]
 dependencies = [
-<<<<<<< HEAD
-    "pyprecice", "numpy", "mpi4py"
-=======
     "pyprecice>=3.1", "numpy", "mpi4py", "psutil"
->>>>>>> 3ad8c1bf
 ]
 requires-python = ">=3.8"
 authors = [
