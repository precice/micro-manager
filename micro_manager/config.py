"""
Configuration module of the Micro Manager
"""

import json
import os
import sys


class Config:
    """
    Handles the reading of parameters in the JSON configuration file provided by the user. This class is based on
    the config class in https://github.com/precice/fenics-adapter/tree/develop/fenicsadapter
    """

    def __init__(self, config_filename):
        """
        Constructor of the Config class.

        Parameters
        ----------
        config_filename : string
            Name of the JSON configuration file
        """
        self._micro_file_name = None

        self._config_file_name = None
        self._macro_mesh_name = None
        self._read_data_names = dict()
        self._write_data_names = dict()

        self._macro_domain_bounds = None
        self._micro_output_n = 1
        self._diagnostics_data_names = dict()

        self._output_micro_sim_time = False

        self.read_json(config_filename)

    def read_json(self, config_filename):
        """
        Reads JSON adapter configuration file and saves the data to the respective instance attributes.

        Parameters
        ----------
        config_filename : string
            Name of the JSON configuration file
        """
        folder = os.path.dirname(os.path.join(os.getcwd(), os.path.dirname(sys.argv[0]), config_filename))
        path = os.path.join(folder, os.path.basename(config_filename))
        read_file = open(path, "r")
        data = json.load(read_file)

        self._micro_file_name = data["micro_file_name"]
        i = 0
        micro_filename = list(self._micro_file_name)
        for c in micro_filename:
            if c == '/':
                micro_filename[i] = '.'
            i += 1
        self._micro_file_name = ''.join(micro_filename)

        self._config_file_name = os.path.join(folder, data["coupling_params"]["config_file_name"])
        self._macro_mesh_name = data["coupling_params"]["macro_mesh_name"]

        try:
            self._write_data_names = data["coupling_params"]["write_data_names"]
            assert isinstance(self._write_data_names, dict), "Write data entry is not a dictionary"
            for key, value in self._write_data_names.items():
                if value == "scalar":
                    self._write_data_names[key] = False
                elif value == "vector":
                    self._write_data_names[key] = True
                else:
                    raise Exception("Write data dictionary as a value other than 'scalar' or 'vector'")
        except BaseException:
            print("No write data names provided. Micro manager will only read data from preCICE.")

        try:
            self._read_data_names = data["coupling_params"]["read_data_names"]
            assert isinstance(self._read_data_names, dict), "Read data entry is not a dictionary"
            for key, value in self._read_data_names.items():
                if value == "scalar":
                    self._read_data_names[key] = False
                elif value == "vector":
                    self._read_data_names[key] = True
                else:
                    raise Exception("Read data dictionary as a value other than 'scalar' or 'vector'")
        except BaseException:
            print("No read data names provided. Micro manager will only write data to preCICE.")

        self._macro_domain_bounds = data["simulation_params"]["macro_domain_bounds"]

        try:
            self._micro_output_n = data["simulation_params"]["micro_output_n"]
        except BaseException:
            print("Output interval of micro simulations not specified, if output is available then it will be called "
                  "in every time window.")

        try:
            diagnostics_data_names = data["diagnostics"]["data_from_micro_sims"]
            assert isinstance(diagnostics_data_names, dict), "Diagnostics data is not a dictionary"
            for key, value in diagnostics_data_names.items():
                if value == "scalar":
                    self._write_data_names[key] = False
                elif value == "vector":
                    self._write_data_names[key] = True
                else:
                    raise Exception("Diagnostics data dictionary as a value other than 'scalar' or 'vector'")
        except BaseException:
<<<<<<< HEAD
            print("No diagnostics data is expected from the micro simulation.")
=======
            print("No diagnostics data is defined. Micro Manager will not output any diagnostics data.")
>>>>>>> 2ef3e890

        try:
            if data["diagnostics"]["output_micro_sim_solve_time"]:
                self._output_micro_sim_time = True
                self._write_data_names["micro_sim_time"] = False
        except BaseException:
<<<<<<< HEAD
            print("Micro manager will not attempt to output time for solve() of every micro simulation.")
=======
            print("Micro manager will not output time required to solve each micro simulation in each time step.")
>>>>>>> 2ef3e890

        read_file.close()

    def get_config_file_name(self):
        """
        Get the name of the JSON configuration file.

        Returns
        -------
        config_file_name : string
            Name of the JSON configuration file provided to the Config class.
        """
        return self._config_file_name

    def get_macro_mesh_name(self):
        """
        Get the name of the macro mesh. This name is expected to be the same as the one defined in the preCICE
        configuration file.

        Returns
        -------
        macro_mesh_name : string
            Name of the macro mesh as stated in the JSON configuration file.

        """
        return self._macro_mesh_name

    def get_read_data_names(self):
        """
        Get the user defined dictionary carrying information of the data to be read from preCICE.

        Returns
        -------
        read_data_names: dict_like
            A dictionary containing the names of the data to be read from preCICE as keys and information on whether
            the data are scalar or vector as values.
        """
        return self._read_data_names

    def get_write_data_names(self):
        """
        Get the user defined dictionary carrying information of the data to be written to preCICE.

        Returns
        -------
        write_data_names: dict_like
            A dictionary containing the names of the data to be written to preCICE as keys and information on whether
            the data are scalar or vector as values.
        """
        return self._write_data_names

    def get_macro_domain_bounds(self):
        """
        Get the upper and lower bounds of the macro domain.

        Returns
        -------
        macro_domain_bounds : list
            List containing upper and lower bounds of the macro domain.
            Format in 2D is [x_min, x_max, y_min, y_max]
            Format in 2D is [x_min, x_max, y_min, y_max, z_min, z_max]
        """
        return self._macro_domain_bounds

    def get_micro_file_name(self):
        """
        Get the path to the Python script of the micro-simulation.

        Returns
        -------
        micro_file_name : string
            String carrying the path to the Python script of the micro-simulation.
        """
        return self._micro_file_name

    def get_micro_output_n(self):
        """
        Get the micro output frequency

        Returns
        -------
        micro_output_n : int
            Output frequency of micro simulations, so output every N timesteps
        """
        return self._micro_output_n

<<<<<<< HEAD
    def write_micro_sim_solve_time(self):
=======
    def write_micro_solve_time(self):
>>>>>>> 2ef3e890
        """
        Depending on user input, micro manager will calculate execution time of solve() step of every micro simulation

        Returns
        -------
        output_micro_sim_time : bool
            True if micro simulation solve time is required.
        """
        return self._output_micro_sim_time<|MERGE_RESOLUTION|>--- conflicted
+++ resolved
@@ -108,22 +108,14 @@
                 else:
                     raise Exception("Diagnostics data dictionary as a value other than 'scalar' or 'vector'")
         except BaseException:
-<<<<<<< HEAD
-            print("No diagnostics data is expected from the micro simulation.")
-=======
             print("No diagnostics data is defined. Micro Manager will not output any diagnostics data.")
->>>>>>> 2ef3e890
 
         try:
             if data["diagnostics"]["output_micro_sim_solve_time"]:
                 self._output_micro_sim_time = True
                 self._write_data_names["micro_sim_time"] = False
         except BaseException:
-<<<<<<< HEAD
-            print("Micro manager will not attempt to output time for solve() of every micro simulation.")
-=======
             print("Micro manager will not output time required to solve each micro simulation in each time step.")
->>>>>>> 2ef3e890
 
         read_file.close()
 
@@ -210,13 +202,9 @@
         """
         return self._micro_output_n
 
-<<<<<<< HEAD
-    def write_micro_sim_solve_time(self):
-=======
     def write_micro_solve_time(self):
->>>>>>> 2ef3e890
-        """
-        Depending on user input, micro manager will calculate execution time of solve() step of every micro simulation
+        """
+        Depending on user input, the Micro Manager will calculate execution time of solve() step of every micro simulation
 
         Returns
         -------
