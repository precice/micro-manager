"""
Class Config provides functionality to read a JSON file and pass the values to the Micro Manager.
"""

import json
import os
from warnings import warn


class Config:
    """
    Handles the reading of parameters in the JSON configuration file provided by the user. This class is based on
    the config class in https://github.com/precice/fenics-adapter/tree/develop/fenicsadapter
    """

    def __init__(self, logger, config_filename):
        """
        Constructor of the Config class.

        Parameters
        ----------
        config_filename : string
            Name of the JSON configuration file
        """
        self._logger = logger

        self._micro_file_name = None

        self._config_file_name = None
        self._macro_mesh_name = None
        self._read_data_names = dict()
        self._write_data_names = dict()

        self._macro_domain_bounds = None
        self._ranks_per_axis = None
        self._micro_output_n = 1
        self._diagnostics_data_names = dict()

        self._output_micro_sim_time = False

        self._adaptivity = False
        self._adaptivity_type = "local"
        self._data_for_adaptivity = dict()
        self._adaptivity_history_param = 0.5
        self._adaptivity_coarsening_constant = 0.5
        self._adaptivity_refining_constant = 0.5
        self._adaptivity_every_implicit_iteration = False
        self._adaptivity_for_coarsening_constant = False
        self._adaptivity_for_refining_constant = False
        self._adaptivity_similarity_measure = "L1"

        self.read_json(config_filename)

    def read_json(self, config_filename):
        """
        Reads JSON adapter configuration file and saves the data to the respective instance attributes.

        Parameters
        ----------
        config_filename : string
            Name of the JSON configuration file
        """
        folder = os.path.dirname(os.path.join(os.getcwd(), config_filename))
        path = os.path.join(folder, os.path.basename(config_filename))
        with open(path, "r") as read_file:
            data = json.load(read_file)

        # convert paths to python-importable paths
        self._micro_file_name = (
            data["micro_file_name"]
            .replace("/", ".")
            .replace("\\", ".")
            .replace(".py", "")
        )

        self._config_file_name = os.path.join(
            folder, data["coupling_params"]["config_file_name"]
        )
        self._macro_mesh_name = data["coupling_params"]["macro_mesh_name"]

        try:
            self._write_data_names = data["coupling_params"]["write_data_names"]
            assert isinstance(
                self._write_data_names, dict
            ), "Write data entry is not a dictionary"
            for key, value in self._write_data_names.items():
                if value == "scalar":
                    self._write_data_names[key] = False
                elif value == "vector":
                    self._write_data_names[key] = True
                else:
                    raise Exception(
                        "Write data dictionary as a value other than 'scalar' or 'vector'"
                    )
        except BaseException:
            self._logger.info(
                "No write data names provided. Micro manager will only read data from preCICE."
            )

        try:
            self._read_data_names = data["coupling_params"]["read_data_names"]
            assert isinstance(
                self._read_data_names, dict
            ), "Read data entry is not a dictionary"
            for key, value in self._read_data_names.items():
                if value == "scalar":
                    self._read_data_names[key] = False
                elif value == "vector":
                    self._read_data_names[key] = True
                else:
                    raise Exception(
                        "Read data dictionary as a value other than 'scalar' or 'vector'"
                    )
        except BaseException:
            self._logger.info(
                "No read data names provided. Micro manager will only write data to preCICE."
            )

        self._macro_domain_bounds = data["simulation_params"]["macro_domain_bounds"]

        try:
            self._ranks_per_axis = data["simulation_params"]["decomposition"]
        except BaseException:
            self._logger.info(
                "Domain decomposition is not specified, so the Micro Manager will expect to be run in serial."
            )

        try:
            if data["simulation_params"]["adaptivity"] == "True":
                self._adaptivity = True
                if not data["simulation_params"]["adaptivity_settings"]:
                    raise Exception(
                        "Adaptivity is turned on but no adaptivity settings are provided."
                    )
            else:
                self._adaptivity = False
                if data["simulation_params"]["adaptivity_settings"]:
                    raise Exception(
                        "Adaptivity settings are provided but adaptivity is turned off."
                    )
        except BaseException:
            self._logger.info(
                "Micro Manager will not adaptively run micro simulations, but instead will run all micro simulations."
            )

        if self._adaptivity:
            if data["simulation_params"]["adaptivity_settings"]["type"] == "local":
                self._adaptivity_type = "local"
            elif data["simulation_params"]["adaptivity_settings"]["type"] == "global":
                self._adaptivity_type = "global"
            else:
                raise Exception("Adaptivity type can be either local or global.")

            exchange_data = {**self._read_data_names, **self._write_data_names}
            for dname in data["simulation_params"]["adaptivity_settings"]["data"]:
                self._data_for_adaptivity[dname] = exchange_data[dname]

            if self._data_for_adaptivity.keys() == self._write_data_names.keys():
                warn(
                    "Only micro simulation data is used for similarity computation in adaptivity. This would lead to the"
                    " same set of active and inactive simulations for the entire simulation time. If this is not intended,"
                    " please include macro simulation data as well."
                )

            self._adaptivity_history_param = data["simulation_params"][
                "adaptivity_settings"
            ]["history_param"]
            self._adaptivity_coarsening_constant = data["simulation_params"][
                "adaptivity_settings"
            ]["coarsening_constant"]
            self._adaptivity_refining_constant = data["simulation_params"][
                "adaptivity_settings"
            ]["refining_constant"]

            if "similarity_measure" in data["simulation_params"]["adaptivity_settings"]:
                self._adaptivity_similarity_measure = data["simulation_params"][
                    "adaptivity_settings"
                ]["similarity_measure"]
            else:
                self._logger.info(
                    "No similarity measure provided, using L1 norm as default"
                )
                self._adaptivity_similarity_measure = "L1"

<<<<<<< HEAD
            adaptivity_every_implicit_iteration = data["simulation_params"]["adaptivity"]["every_implicit_iteration"]
            try:
                self._adaptivity_for_coarsening_constant = data["simulation_params"]["adaptivity"]["adaptive_coarsening_constant"]
                self._logger.info("The adaptivity for coarsening constant is {}.".format(self._adaptivity_for_coarsening_constant))
            except:
                self._logger.info("The adaptivity for coarsening constant is False as default.")
            try:
                self._adaptivity_for_refining_constant = data["simulation_params"]["adaptivity"]["adaptive_refining_constant"]
                self._logger.info("The adaptivity for refining constant is {}.".format(self._adaptivity_for_refining_constant))
            except:
                self._logger.info("The adaptivity for refining constant is False as default.")
                
=======
            adaptivity_every_implicit_iteration = data["simulation_params"][
                "adaptivity_settings"
            ]["every_implicit_iteration"]

>>>>>>> 407809c2
            if adaptivity_every_implicit_iteration == "True":
                self._adaptivity_every_implicit_iteration = True
            elif adaptivity_every_implicit_iteration == "False":
                self._adaptivity_every_implicit_iteration = False

            if not self._adaptivity_every_implicit_iteration:
                self._logger.info(
                    "Micro Manager will compute adaptivity once at the start of every time window"
                )

            self._write_data_names["active_state"] = False
            self._write_data_names["active_steps"] = False

        try:
            diagnostics_data_names = data["diagnostics"]["data_from_micro_sims"]
            assert isinstance(
                diagnostics_data_names, dict
            ), "Diagnostics data is not a dictionary"
            for key, value in diagnostics_data_names.items():
                if value == "scalar":
                    self._write_data_names[key] = False
                elif value == "vector":
                    self._write_data_names[key] = True
                else:
                    raise Exception(
                        "Diagnostics data dictionary as a value other than 'scalar' or 'vector'"
                    )
        except BaseException:
            self._logger.info(
                "No diagnostics data is defined. Micro Manager will not output any diagnostics data."
            )

        try:
            self._micro_output_n = data["diagnostics"]["micro_output_n"]
        except BaseException:
            self._logger.info(
                "Output interval of micro simulations not specified, if output is available then it will be called "
                "in every time window."
            )

        try:
            if data["diagnostics"]["output_micro_sim_solve_time"]:
                self._output_micro_sim_time = True
                self._write_data_names["micro_sim_time"] = False
        except BaseException:
            self._logger.info(
                "Micro manager will not output time required to solve each micro simulation in each time step."
            )

    def get_config_file_name(self):
        """
        Get the name of the JSON configuration file.

        Returns
        -------
        config_file_name : string
            Name of the JSON configuration file provided to the Config class.
        """
        return self._config_file_name

    def get_macro_mesh_name(self):
        """
        Get the name of the macro mesh. This name is expected to be the same as the one defined in the preCICE
        configuration file.

        Returns
        -------
        macro_mesh_name : string
            Name of the macro mesh as stated in the JSON configuration file.

        """
        return self._macro_mesh_name

    def get_read_data_names(self):
        """
        Get the user defined dictionary carrying information of the data to be read from preCICE.

        Returns
        -------
        read_data_names: dict_like
            A dictionary containing the names of the data to be read from preCICE as keys and information on whether
            the data are scalar or vector as values.
        """
        return self._read_data_names

    def get_write_data_names(self):
        """
        Get the user defined dictionary carrying information of the data to be written to preCICE.

        Returns
        -------
        write_data_names: dict_like
            A dictionary containing the names of the data to be written to preCICE as keys and information on whether
            the data are scalar or vector as values.
        """
        return self._write_data_names

    def get_macro_domain_bounds(self):
        """
        Get the upper and lower bounds of the macro domain.

        Returns
        -------
        macro_domain_bounds : list
            List containing upper and lower bounds of the macro domain.
            Format in 2D is [x_min, x_max, y_min, y_max]
            Format in 2D is [x_min, x_max, y_min, y_max, z_min, z_max]
        """
        return self._macro_domain_bounds

    def get_ranks_per_axis(self):
        """
        Get the ranks per axis for a parallel simulation

        Returns
        -------
        ranks_per_axis : list
            List containing ranks in the x, y and z axis respectively.
        """
        return self._ranks_per_axis

    def get_micro_file_name(self):
        """
        Get the path to the Python script of the micro-simulation.

        Returns
        -------
        micro_file_name : string
            String carrying the path to the Python script of the micro-simulation.
        """
        return self._micro_file_name

    def get_micro_output_n(self):
        """
        Get the micro output frequency

        Returns
        -------
        micro_output_n : int
            Output frequency of micro simulations, so output every N timesteps
        """
        return self._micro_output_n

    def write_micro_solve_time(self):
        """
        Depending on user input, micro manager will calculate execution time of solve() step of every micro simulation

        Returns
        -------
        output_micro_sim_time : bool
            True if micro simulation solve time is required.
        """
        return self._output_micro_sim_time

    def turn_on_adaptivity(self):
        """
        Boolean stating whether adaptivity is ot or not.

        Returns
        -------
        adaptivity : bool
            True is adaptivity settings are done, False otherwise.

        """
        return self._adaptivity

    def get_adaptivity_type(self):
        """
        String stating type of adaptivity computation, either "local" or "global".

        Returns
        -------
        adaptivity_type : str
            Either "local" or "global" depending on the type of adaptivity computation
        """
        return self._adaptivity_type

    def get_data_for_adaptivity(self):
        """
        Get names of data to be used for similarity distance calculation in adaptivity

        Returns
        -------
        data_for_adaptivity : dict_like
            A dictionary containing the names of the data to be used in adaptivity as keys and information on whether
            the data are scalar or vector as values.
        """
        return self._data_for_adaptivity

    def get_adaptivity_hist_param(self):
        """
        Get adaptivity history parameter.
        More details: https://precice.org/tooling-micro-manager-configuration.html#adaptivity

        Returns
        -------
        adaptivity_hist_param : float
            Adaptivity history parameter
        """
        return self._adaptivity_history_param

    def get_adaptivity_coarsening_const(self):
        """
        Get adaptivity coarsening constant.
        More details: https://precice.org/tooling-micro-manager-configuration.html#adaptivity

        Returns
        -------
        adaptivity_coarsening_constant : float
            Adaptivity coarsening constant
        """
        return self._adaptivity_coarsening_constant

    def get_adaptivity_refining_const(self):
        """
        Get adaptivity refining constant.
        More details: https://precice.org/tooling-micro-manager-configuration.html#adaptivity

        Returns
        -------
        adaptivity_refining_constant : float
            Adaptivity refining constant
        """
        return self._adaptivity_refining_constant
    
    def get_adaptivity_for_coarsening_const(self):
        """
        Get adaptivity for coarsening constant.
        More details: https://precice.org/tooling-micro-manager-configuration.html#adaptivity

        Returns
        -------
        adaptivity_for_coarsening_constant : bool
            Adaptivity for coarsening constant
        """
        return self._adaptivity_for_coarsening_constant
    
    def get_adaptivity_for_refining_const(self):
        """
        Get adaptivity for refining constant.
        More details: https://precice.org/tooling-micro-manager-configuration.html#adaptivity

        Returns
        -------
        adaptivity_for_refining_constant : bool
            Adaptivity for refining constant
        """
        return self._adaptivity_for_refining_constant

    def get_adaptivity_similarity_measure(self):
        """
        Get measure to be used to calculate similarity between pairs of simulations.
        More details: https://precice.org/tooling-micro-manager-configuration.html#adaptivity

        Returns
        -------
        adaptivity_similarity_measure : str
            String of measure to be used in calculating similarity between pairs of simulations.
        """
        return self._adaptivity_similarity_measure

    def is_adaptivity_required_in_every_implicit_iteration(self):
        """
        Check if adaptivity needs to be calculated in every time iteration or every time window.

        Returns
        -------
        adaptivity_every_implicit_iteration : bool
            True if adaptivity needs to be calculated in every time iteration, False otherwise.
        """
        return self._adaptivity_every_implicit_iteration<|MERGE_RESOLUTION|>--- conflicted
+++ resolved
@@ -182,8 +182,6 @@
                 )
                 self._adaptivity_similarity_measure = "L1"
 
-<<<<<<< HEAD
-            adaptivity_every_implicit_iteration = data["simulation_params"]["adaptivity"]["every_implicit_iteration"]
             try:
                 self._adaptivity_for_coarsening_constant = data["simulation_params"]["adaptivity"]["adaptive_coarsening_constant"]
                 self._logger.info("The adaptivity for coarsening constant is {}.".format(self._adaptivity_for_coarsening_constant))
@@ -194,13 +192,11 @@
                 self._logger.info("The adaptivity for refining constant is {}.".format(self._adaptivity_for_refining_constant))
             except:
                 self._logger.info("The adaptivity for refining constant is False as default.")
-                
-=======
+
             adaptivity_every_implicit_iteration = data["simulation_params"][
                 "adaptivity_settings"
             ]["every_implicit_iteration"]
 
->>>>>>> 407809c2
             if adaptivity_every_implicit_iteration == "True":
                 self._adaptivity_every_implicit_iteration = True
             elif adaptivity_every_implicit_iteration == "False":
