--- conflicted
+++ resolved
@@ -250,35 +250,6 @@
             self._write_data_names.append("active_state")
             self._write_data_names.append("active_steps")
 
-<<<<<<< HEAD
-            try:
-                if (
-                    self._data["simulation_params"]["adaptivity_settings"][
-                        "output_cpu_time"
-                    ]
-                    == "True"
-                ):
-                    self._adaptivity_output_cpu_time = True
-                    self._write_data_names.append("adaptivity_cpu_time")
-            except BaseException:
-                self._logger.log_info_one_rank(
-                    "Micro Manager will not output CPU time of the adaptivity computation."
-                )
-
-            try:
-                if (
-                    self._data["simulation_params"]["adaptivity_settings"][
-                        "output_mem_usage"
-                    ]
-                    == "True"
-                ):
-                    self._adaptivity_output_mem_usage = True
-                    self._write_data_names.append("adaptivity_mem_usage")
-            except BaseException:
-                self._logger.log_info_one_rank(
-                    "Micro Manager will not output CPU time of the adaptivity computation."
-                )
-
         try:
             if self._data["simulation_params"]["load_balancing"] == "True":
                 self._adaptivity_is_load_balancing = True
@@ -328,8 +299,6 @@
                     "Micro Manager will not redistribute inactive simulations in the load balancing. Only active simulations will be redistributed. Note that this may significantly increase the communication cost of the adaptivity."
                 )
 
-=======
->>>>>>> 4480e71d
         if "interpolate_crash" in self._data["simulation_params"]:
             if self._data["simulation_params"]["interpolate_crash"] == "True":
                 self._interpolate_crash = True
@@ -603,18 +572,6 @@
         """
         return self._adaptivity_every_implicit_iteration
 
-<<<<<<< HEAD
-    def output_adaptivity_cpu_time(self):
-        """
-        Check if CPU time of the adaptivity computation needs to be output.
-
-        Returns
-        -------
-        adaptivity_cpu_time : bool
-            True if CPU time of the adaptivity computation needs to be output, False otherwise.
-        """
-        return self._adaptivity_output_cpu_time
-
     def is_adaptivity_with_load_balancing(self):
         """
         Check if adaptivity computation needs to be done with load balancing.
@@ -670,8 +627,6 @@
         """
         return self._balance_inactive_sims
 
-=======
->>>>>>> 4480e71d
     def get_micro_dt(self):
         """
         Get the size of the micro time window.
