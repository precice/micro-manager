--- conflicted
+++ resolved
@@ -60,11 +60,8 @@
 
         self._output_micro_sim_time = False
 
-<<<<<<< HEAD
         self._micro_sims_lazy_init = False
 
-        self.read_json(config_filename)
-=======
     def set_logger(self, logger):
         """
         Set the logger for the Config class.
@@ -75,7 +72,6 @@
             Logger defined from the standard package logging
         """
         self._logger = logger
->>>>>>> d83176d2
 
     def _read_json(self, config_file_name):
         """
@@ -588,7 +584,6 @@
         """
         return self._adaptivity_every_implicit_iteration
 
-<<<<<<< HEAD
     def micro_sims_lazy_init(self):
         """
         Boolean stating whether micro simulations are created in a lazy manner.
@@ -600,7 +595,7 @@
 
         """
         return self._micro_sims_lazy_init
-=======
+
     def output_adaptivity_cpu_time(self):
         """
         Check if CPU time of the adaptivity computation needs to be output.
@@ -611,7 +606,6 @@
             True if CPU time of the adaptivity computation needs to be output, False otherwise.
         """
         return self._adaptivity_output_cpu_time
->>>>>>> d83176d2
 
     def get_micro_dt(self):
         """
