"""
Class Config provides functionality to read a JSON file and pass the values to the Micro Manager.
"""

import json
import os
from warnings import warn


class Config:
    """
    Handles the reading of parameters in the JSON configuration file provided by the user. This class is based on
    the config class in https://github.com/precice/fenics-adapter/tree/develop/fenicsadapter
    """

    def __init__(self, logger, config_filename):
        """
        Constructor of the Config class.

        Parameters
        ----------
        config_filename : string
            Name of the JSON configuration file
        """
        self._logger = logger

        self._micro_file_name = None

        self._config_file_name = None
        self._macro_mesh_name = None
        self._read_data_names = dict()
        self._write_data_names = dict()
        self._micro_dt = None

        self._macro_domain_bounds = None
        self._ranks_per_axis = None
        self._micro_output_n = 1
        self._diagnostics_data_names = dict()

        self._output_micro_sim_time = False

        self._interpolate_crash = False

        self._adaptivity = False
        self._adaptivity_type = "local"
        self._data_for_adaptivity = dict()
        self._adaptivity_history_param = 0.5
        self._adaptivity_coarsening_constant = 0.5
        self._adaptivity_refining_constant = 0.5
        self._adaptivity_every_implicit_iteration = False
        self._adaptivity_similarity_measure = "L1"

        # Snapshot information
        self._parameter_file_name = None
        self._postprocessing_file_name = None

        self._output_micro_sim_time = False

        self.read_json(config_filename)

    def read_json(self, config_filename):
        """
        Reads JSON configuration file.

        Parameters
        ----------
        config_filename : string
            Name of the JSON configuration file
        """
        self._folder = os.path.dirname(os.path.join(os.getcwd(), config_filename))
        path = os.path.join(self._folder, os.path.basename(config_filename))
        with open(path, "r") as read_file:
            self._data = json.load(read_file)

        # convert paths to python-importable paths
        self._micro_file_name = (
            self._data["micro_file_name"]
            .replace("/", ".")
            .replace("\\", ".")
            .replace(".py", "")
        )

        try:
            self._write_data_names = self._data["coupling_params"]["write_data_names"]
            assert isinstance(
                self._write_data_names, dict
            ), "Write data entry is not a dictionary"
            for key, value in self._write_data_names.items():
                if value == "scalar":
                    self._write_data_names[key] = False
                elif value == "vector":
                    self._write_data_names[key] = True
                else:
                    raise Exception(
                        "Write data dictionary as a value other than 'scalar' or 'vector'"
                    )
        except BaseException:
            self._logger.info(
                "No write data names provided. Micro manager will only read data from preCICE."
            )

        try:
            self._read_data_names = self._data["coupling_params"]["read_data_names"]
            assert isinstance(
                self._read_data_names, dict
            ), "Read data entry is not a dictionary"
            for key, value in self._read_data_names.items():
                if value == "scalar":
                    self._read_data_names[key] = False
                elif value == "vector":
                    self._read_data_names[key] = True
                else:
                    raise Exception(
                        "Read data dictionary as a value other than 'scalar' or 'vector'"
                    )
        except BaseException:
            self._logger.info(
                "No read data names provided. Micro manager will only write data to preCICE."
            )

        self._micro_dt = self._data["simulation_params"]["micro_dt"]

        try:
            if self._data["diagnostics"]["output_micro_sim_solve_time"]:
                self._output_micro_sim_time = True
                self._write_data_names["micro_sim_time"] = False
        except BaseException:
            self._logger.info(
                "Micro manager will not output time required to solve each micro simulation in each time step."
            )

    def read_json_micro_manager(self):
        """
        Reads Micro Manager relevant information from JSON configuration file
        and saves the data to the respective instance attributes.
        """
        self._config_file_name = os.path.join(
            self._folder, self._data["coupling_params"]["config_file_name"]
        )
        self._macro_mesh_name = self._data["coupling_params"]["macro_mesh_name"]

        self._macro_domain_bounds = self._data["simulation_params"][
            "macro_domain_bounds"
        ]

        try:
            self._ranks_per_axis = self._data["simulation_params"]["decomposition"]
        except BaseException:
            self._logger.info(
                "Domain decomposition is not specified, so the Micro Manager will expect to be run in serial."
            )

        try:
            if self._data["simulation_params"]["adaptivity"] == "True":
                self._adaptivity = True
                if not self._data["simulation_params"]["adaptivity_settings"]:
                    raise Exception(
                        "Adaptivity is turned on but no adaptivity settings are provided."
                    )
            else:
                self._adaptivity = False
                if self._data["simulation_params"]["adaptivity_settings"]:
                    raise Exception(
                        "Adaptivity settings are provided but adaptivity is turned off."
                    )
        except BaseException:
            self._logger.info(
                "Micro Manager will not adaptively run micro simulations, but instead will run all micro simulations."
            )

        if self._adaptivity:
            if (
                self._data["simulation_params"]["adaptivity_settings"]["type"]
                == "local"
            ):
                self._adaptivity_type = "local"
            elif (
                self._data["simulation_params"]["adaptivity_settings"]["type"]
                == "global"
            ):
                self._adaptivity_type = "global"
            else:
                raise Exception("Adaptivity type can be either local or global.")

            exchange_data = {**self._read_data_names, **self._write_data_names}
            for dname in self._data["simulation_params"]["adaptivity_settings"]["data"]:
                self._data_for_adaptivity[dname] = exchange_data[dname]

            if self._data_for_adaptivity.keys() == self._write_data_names.keys():
                warn(
                    "Only micro simulation data is used for similarity computation in adaptivity. This would lead to the"
                    " same set of active and inactive simulations for the entire simulation time. If this is not intended,"
                    " please include macro simulation data as well."
                )

            self._adaptivity_history_param = self._data["simulation_params"][
                "adaptivity_settings"
            ]["history_param"]
            self._adaptivity_coarsening_constant = self._data["simulation_params"][
                "adaptivity_settings"
            ]["coarsening_constant"]
            self._adaptivity_refining_constant = self._data["simulation_params"][
                "adaptivity_settings"
            ]["refining_constant"]

            if (
                "similarity_measure"
                in self._data["simulation_params"]["adaptivity_settings"]
            ):
                self._adaptivity_similarity_measure = self._data["simulation_params"][
                    "adaptivity_settings"
                ]["similarity_measure"]
            else:
                self._logger.info(
                    "No similarity measure provided, using L1 norm as default"
                )
                self._adaptivity_similarity_measure = "L1"

            adaptivity_every_implicit_iteration = self._data["simulation_params"][
                "adaptivity_settings"
            ]["every_implicit_iteration"]

            if adaptivity_every_implicit_iteration == "True":
                self._adaptivity_every_implicit_iteration = True
            elif adaptivity_every_implicit_iteration == "False":
                self._adaptivity_every_implicit_iteration = False

            if not self._adaptivity_every_implicit_iteration:
                self._logger.info(
                    "Micro Manager will compute adaptivity once at the start of every time window"
                )

            self._write_data_names["active_state"] = False
            self._write_data_names["active_steps"] = False

        if "interpolate_crash" in data["simulation_params"]:
            if data["simulation_params"]["interpolate_crash"] == "True":
                self._interpolate_crash = True

        try:
            diagnostics_data_names = self._data["diagnostics"]["data_from_micro_sims"]
            assert isinstance(
                diagnostics_data_names, dict
            ), "Diagnostics data is not a dictionary"
            for key, value in diagnostics_data_names.items():
                if value == "scalar":
                    self._write_data_names[key] = False
                elif value == "vector":
                    self._write_data_names[key] = True
                else:
                    raise Exception(
                        "Diagnostics data dictionary as a value other than 'scalar' or 'vector'"
                    )
        except BaseException:
            self._logger.info(
                "No diagnostics data is defined. Micro Manager will not output any diagnostics data."
            )

        try:
            self._micro_output_n = self._data["diagnostics"]["micro_output_n"]
        except BaseException:
            self._logger.info(
                "Output interval of micro simulations not specified, if output is available then it will be called "
                "in every time window."
            )

    def read_json_snapshot(self):
        self._parameter_file_name = os.path.join(
            self._folder, self._data["coupling_params"]["parameter_file_name"]
        )

        try:
            self._postprocessing_file_name = (
                self._data["snapshot_params"]["post_processing_file_name"]
                .replace("/", ".")
                .replace("\\", ".")
                .replace(".py", "")
            )
        except BaseException:
            self._logger.info(
                "No post-processing file name provided. Snapshot computation will not perform any post-processing."
            )
            self._postprocessing_file_name = None

        try:
            diagnostics_data_names = self._data["diagnostics"]["data_from_micro_sims"]
            assert isinstance(
                diagnostics_data_names, dict
            ), "Diagnostics data is not a dictionary"
            for key, value in diagnostics_data_names.items():
                if value == "scalar":
                    self._write_data_names[key] = False
                elif value == "vector":
                    self._write_data_names[key] = True
                else:
                    raise Exception(
                        "Diagnostics data dictionary has a value other than 'scalar' or 'vector'"
                    )
        except BaseException:
            self._logger.info(
                "No diagnostics data is defined. Snapshot computation will not output any diagnostics data."
            )

    def get_config_file_name(self):
        """
        Get the name of the JSON configuration file.

        Returns
        -------
        config_file_name : string
            Name of the JSON configuration file provided to the Config class.
        """
        return self._config_file_name

    def get_macro_mesh_name(self):
        """
        Get the name of the macro mesh. This name is expected to be the same as the one defined in the preCICE
        configuration file.

        Returns
        -------
        macro_mesh_name : string
            Name of the macro mesh as stated in the JSON configuration file.

        """
        return self._macro_mesh_name

    def get_read_data_names(self):
        """
        Get the user defined dictionary carrying information of the data to be read from preCICE.

        Returns
        -------
        read_data_names: dict_like
            A dictionary containing the names of the data to be read from preCICE as keys and information on whether
            the data are scalar or vector as values.
        """
        return self._read_data_names

    def get_write_data_names(self):
        """
        Get the user defined dictionary carrying information of the data to be written to preCICE.

        Returns
        -------
        write_data_names: dict_like
            A dictionary containing the names of the data to be written to preCICE as keys and information on whether
            the data are scalar or vector as values.
        """
        return self._write_data_names

    def get_macro_domain_bounds(self):
        """
        Get the upper and lower bounds of the macro domain.

        Returns
        -------
        macro_domain_bounds : list
            List containing upper and lower bounds of the macro domain.
            Format in 2D is [x_min, x_max, y_min, y_max]
            Format in 2D is [x_min, x_max, y_min, y_max, z_min, z_max]
        """
        return self._macro_domain_bounds

    def get_ranks_per_axis(self):
        """
        Get the ranks per axis for a parallel simulation

        Returns
        -------
        ranks_per_axis : list
            List containing ranks in the x, y and z axis respectively.
        """
        return self._ranks_per_axis

    def get_micro_file_name(self):
        """
        Get the path to the Python script of the micro-simulation.

        Returns
        -------
        micro_file_name : string
            String carrying the path to the Python script of the micro-simulation.
        """
        return self._micro_file_name

    def get_micro_output_n(self):
        """
        Get the micro output frequency

        Returns
        -------
        micro_output_n : int
            Output frequency of micro simulations, so output every N timesteps
        """
        return self._micro_output_n

    def write_micro_solve_time(self):
        """
        Depending on user input, micro manager will calculate execution time of solve() step of every micro simulation

        Returns
        -------
        output_micro_sim_time : bool
            True if micro simulation solve time is required.
        """
        return self._output_micro_sim_time

    def turn_on_adaptivity(self):
        """
        Boolean stating whether adaptivity is ot or not.

        Returns
        -------
        adaptivity : bool
            True is adaptivity settings are done, False otherwise.

        """
        return self._adaptivity

    def get_adaptivity_type(self):
        """
        String stating type of adaptivity computation, either "local" or "global".

        Returns
        -------
        adaptivity_type : str
            Either "local" or "global" depending on the type of adaptivity computation
        """
        return self._adaptivity_type

    def get_data_for_adaptivity(self):
        """
        Get names of data to be used for similarity distance calculation in adaptivity

        Returns
        -------
        data_for_adaptivity : dict_like
            A dictionary containing the names of the data to be used in adaptivity as keys and information on whether
            the data are scalar or vector as values.
        """
        return self._data_for_adaptivity

    def get_adaptivity_hist_param(self):
        """
        Get adaptivity history parameter.
        More details: https://precice.org/tooling-micro-manager-configuration.html#adaptivity

        Returns
        -------
        adaptivity_hist_param : float
            Adaptivity history parameter
        """
        return self._adaptivity_history_param

    def get_adaptivity_coarsening_const(self):
        """
        Get adaptivity coarsening constant.
        More details: https://precice.org/tooling-micro-manager-configuration.html#adaptivity

        Returns
        -------
        adaptivity_coarsening_constant : float
            Adaptivity coarsening constant
        """
        return self._adaptivity_coarsening_constant

    def get_adaptivity_refining_const(self):
        """
        Get adaptivity refining constant.
        More details: https://precice.org/tooling-micro-manager-configuration.html#adaptivity

        Returns
        -------
        adaptivity_refining_constant : float
            Adaptivity refining constant
        """
        return self._adaptivity_refining_constant

    def get_adaptivity_similarity_measure(self):
        """
        Get measure to be used to calculate similarity between pairs of simulations.
        More details: https://precice.org/tooling-micro-manager-configuration.html#adaptivity

        Returns
        -------
        adaptivity_similarity_measure : str
            String of measure to be used in calculating similarity between pairs of simulations.
        """
        return self._adaptivity_similarity_measure

    def is_adaptivity_required_in_every_implicit_iteration(self):
        """
        Check if adaptivity needs to be calculated in every time iteration or every time window.

        Returns
        -------
        adaptivity_every_implicit_iteration : bool
            True if adaptivity needs to be calculated in every time iteration, False otherwise.
        """
        return self._adaptivity_every_implicit_iteration

    def get_micro_dt(self):
        """
        Get the size of the micro time window.

        Returns
        -------
        micro_time_window : float
            Size of the micro time window.
        """
        return self._micro_dt

<<<<<<< HEAD
    def get_parameter_file_name(self):
        """
        Get the name of the parameter file.

        Returns
        -------
        parameter_file_name : string
            Name of the hdf5 file containing the macro parameters.
        """

        return self._parameter_file_name

    def get_postprocessing_file_name(self):
        """
        Depending on user input, Snapshot computation will perform postprocessing for every micro simulation before writing output to a file.

        Returns
        -------
        postprocessing : str
            Name of post-processing script.
        """
        return self._postprocessing_file_name
=======
    def interpolate_crashed_micro_sim(self):
        """
        Check if user wants crashed micro simulations to be interpolated.

        Returns
        -------
        interpolate_crash : bool
            True if crashed micro simulations need to be interpolated, False otherwise.
        """
        return self._interpolate_crash
>>>>>>> 6fafea2e
<|MERGE_RESOLUTION|>--- conflicted
+++ resolved
@@ -511,7 +511,6 @@
         """
         return self._micro_dt
 
-<<<<<<< HEAD
     def get_parameter_file_name(self):
         """
         Get the name of the parameter file.
@@ -534,7 +533,7 @@
             Name of post-processing script.
         """
         return self._postprocessing_file_name
-=======
+
     def interpolate_crashed_micro_sim(self):
         """
         Check if user wants crashed micro simulations to be interpolated.
@@ -544,5 +543,4 @@
         interpolate_crash : bool
             True if crashed micro simulations need to be interpolated, False otherwise.
         """
-        return self._interpolate_crash
->>>>>>> 6fafea2e
+        return self._interpolate_crash