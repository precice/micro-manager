"""
Functionality for adaptive initialization and control of micro simulations
"""
import numpy as np
import sys
from copy import deepcopy


class AdaptiveController:
    def __init__(self, configurator) -> None:
        # Names of data to be used for adaptivity computation
        self._refine_const = configurator.get_adaptivity_refining_const()
        self._coarse_const = configurator.get_adaptivity_coarsening_const()
        self._number_of_sims = 0
        self._coarse_tol = 0.0

    def set_number_of_sims(self, number_of_sims: int) -> None:
        """
        Setting number of simulations for the AdaptiveController object.

        Parameters
        ----------
        number_of_sims : int
            Number of micro simulations
        """
        self._number_of_sims = number_of_sims

    def get_similarity_dists(self, dt: float, similarity_dists: np.ndarray, data: np.ndarray) -> np.ndarray:
        """
        Calculate metric which determines if two micro simulations are similar enough to have one of them deactivated.

        Parameters
        ----------
        dt : float
            Timestep
        similarity_dists : numpy array
            2D array having similarity distances between each micro simulation pair
        data : numpy array
            Data to be used in similarity distance calculation

        Returns
        -------
        similarity_dists : numpy array
            Updated 2D array having similarity distances between each micro simulation pair
        """
        _similarity_dists = np.copy(similarity_dists)

        if data.ndim == 1:
            dim = 0
        elif data.ndim == 2:
            _, dim = data.shape

        for counter_1, id_1 in enumerate(range(self._number_of_sims)):
            for counter_2, id_2 in enumerate(range(self._number_of_sims)):
                data_diff = 0
                if id_1 != id_2:
                    if dim:
                        for d in range(dim):
                            data_diff += abs(data[counter_1, d] - data[counter_2, d])
                    else:
                        data_diff = abs(data[counter_1] - data[counter_2])

                    _similarity_dists[id_1, id_2] += dt * data_diff
                else:
                    _similarity_dists[id_1, id_2] = 0

        return _similarity_dists

    def update_active_micro_sims(
            self,
            similarity_dists: np.ndarray,
            micro_sim_states: np.ndarray,
            micro_sims: list) -> np.ndarray:
        """
        Update set of active micro simulations. Active micro simulations are compared to each other
        and if found similar, one of them is deactivated.

        Parameters
        ----------
        similarity_dists : numpy array
            2D array having similarity distances between each micro simulation pair
        micro_sim_states : numpy array
            1D array having state (active or inactive) of each micro simulation
        micro_sims : list
            List of objects of class MicroProblem, which are the micro simulations

        Returns
        -------
        _micro_sim_states : numpy array
            Updated 1D array having state (active or inactive) of each micro simulation
        """
        self._coarse_tol = self._coarse_const * self._refine_const * np.amax(similarity_dists)

        _micro_sim_states = np.copy(micro_sim_states)  # Input micro_sim_states is not longer used after this point

        # Update the set of active micro sims
        for i in range(self._number_of_sims):
            if _micro_sim_states[i]:  # if sim is active
                if self._check_for_deactivation(i, similarity_dists, _micro_sim_states):
                    micro_sims[i].deactivate()
                    _micro_sim_states[i] = 0

        return _micro_sim_states

    def _check_for_deactivation(
            self,
            active_id: int,
            similarity_dists: np.ndarray,
            micro_sim_states: np.ndarray) -> bool:
        """
        Function to check if an active simulation needs to be deactivated

        Parameters
        ----------
        active_id : int
            ID of active simulation which is checked for deactivation
        similarity_dists : numpy array
            2D array having similarity distances between each micro simulation pair
        micro_sim_states : numpy array
            1D array having state (active or inactive) of each micro simulation
        """
        active_sim_ids = np.where(micro_sim_states == 1)[0]

        for active_id_2 in active_sim_ids:
            if active_id != active_id_2:  # don't compare active sim to itself
                # If active sim is similar to another active sim, deactivate it
                if similarity_dists[active_id, active_id_2] < self._coarse_tol:
                    return True
        return False

    def update_inactive_micro_sims(
            self,
            similarity_dists: np.ndarray,
            micro_sim_states: np.ndarray,
            micro_sims: list) -> np.ndarray:
        """
        Update set of inactive micro simulations. Each inactive micro simulation is compared to all active ones
        and if it is not similar to any of them, it is activated.

        Parameters
        ----------
        similarity_dists : numpy array
            2D array having similarity distances between each micro simulation pair
        micro_sim_states : numpy array
            1D array having state (active or inactive) of each micro simulation
        micro_sims : list
            List of objects of class MicroProblem, which are the micro simulations

        Returns
        -------
        _micro_sim_states : numpy array
            Updated 1D array having state (active or inactive) of each micro simulation
        """
        self._ref_tol = self._refine_const * np.amax(similarity_dists)

        _micro_sim_states = np.copy(micro_sim_states)  # Input micro_sim_states is not longer used after this point

        # Update the set of inactive micro sims
        for i in range(self._number_of_sims):
            if not _micro_sim_states[i]:  # if id is inactive
                if self._check_for_activation(i, similarity_dists, _micro_sim_states):
                    associated_active_id = micro_sims[i].get_most_similar_active_id()

                    # Effectively kill the micro sim object associated to the inactive ID
                    micro_sims[i] = None

                    # Make a copy of the associated active micro sim object
                    micro_sims[i] = deepcopy(micro_sims[associated_active_id])
                    _micro_sim_states[i] = 1

        return _micro_sim_states

    def _check_for_activation(
            self,
            inactive_id: int,
            similarity_dists: np.ndarray,
            micro_sim_states: np.ndarray) -> bool:
        """
        Function to check if an inactive simulation needs to be activated

        Parameters
        ----------
        inactive_id : int
            ID of inactive simulation which is checked for activation
        similarity_dists : numpy array
            2D array having similarity distances between each micro simulation pair
        micro_sim_states : numpy array
            1D array having state (active or inactive) of each micro simulation
        """
        active_sim_ids = np.where(micro_sim_states == 1)[0]

        dists = similarity_dists[inactive_id, active_sim_ids]

        # If inactive sim is not similar to any active sim, activate it
        return min(dists) > self._ref_tol

    def associate_inactive_to_active(
            self,
            similarity_dists: np.ndarray,
            micro_sim_states: np.ndarray,
            micro_sims: list) -> list:
        """
        Associate inactive micro simulations to most similar active micro simulation.

        Parameters
        ----------
        similarity_dists : numpy array
            2D array having similarity distances between each micro simulation pair
        micro_sim_states : numpy array
            1D array having state (active or inactive) of each micro simulation
        micro_sims : list
            List of objects of class MicroProblem, which are the micro simulations
        """
        _micro_sims = micro_sims.copy()

        active_sim_ids = np.where(micro_sim_states == 1)[0]
        inactive_sim_ids = np.where(micro_sim_states == 0)[0]

        # Associate inactive micro sims to active micro sims
        for inactive_id in inactive_sim_ids:
            dist_min = sys.float_info.max
            for active_id in active_sim_ids:
                # Find most similar active sim for every inactive sim
                if similarity_dists[inactive_id, active_id] < dist_min:
                    most_similar_active_id = active_id
                    dist_min = similarity_dists[inactive_id, active_id]

<<<<<<< HEAD
            # Only copy active micro sim object if the inactive sim is associated to a
            # different active micro sim than in t_{n-1}
            if most_similar_active_id != _micro_sims[inactive_id].get_most_similar_active_id():
                # Effectively kill the micro sim object associated to the inactive ID
                _micro_sims[inactive_id] = None

                # Make a copy of the micro sim object associated to the active ID and add
                # it at the correct location in the list micro_sims
                _micro_sims[inactive_id] = deepcopy(micro_sims[most_similar_active_id])

                # Redo the deactivation and association step because an active sim object
                # has been copied over, so its properties are still those of an active sim
                _micro_sims[inactive_id].deactivate()
                _micro_sims[inactive_id].is_most_similar_to(most_similar_active_id)

        return _micro_sims
=======
            micro_sims[inactive_id].is_most_similar_to(most_similar_active_id)
>>>>>>> a2d3b8e9
<|MERGE_RESOLUTION|>--- conflicted
+++ resolved
@@ -225,23 +225,4 @@
                     most_similar_active_id = active_id
                     dist_min = similarity_dists[inactive_id, active_id]
 
-<<<<<<< HEAD
-            # Only copy active micro sim object if the inactive sim is associated to a
-            # different active micro sim than in t_{n-1}
-            if most_similar_active_id != _micro_sims[inactive_id].get_most_similar_active_id():
-                # Effectively kill the micro sim object associated to the inactive ID
-                _micro_sims[inactive_id] = None
-
-                # Make a copy of the micro sim object associated to the active ID and add
-                # it at the correct location in the list micro_sims
-                _micro_sims[inactive_id] = deepcopy(micro_sims[most_similar_active_id])
-
-                # Redo the deactivation and association step because an active sim object
-                # has been copied over, so its properties are still those of an active sim
-                _micro_sims[inactive_id].deactivate()
-                _micro_sims[inactive_id].is_most_similar_to(most_similar_active_id)
-
-        return _micro_sims
-=======
-            micro_sims[inactive_id].is_most_similar_to(most_similar_active_id)
->>>>>>> a2d3b8e9
+            micro_sims[inactive_id].is_most_similar_to(most_similar_active_id)