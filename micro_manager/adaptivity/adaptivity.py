"""
Functionality for adaptive initialization and control of micro simulations
"""
import sys
import os
import numpy as np
from math import exp
from typing import Callable
<<<<<<< HEAD
import re
import xml.etree.ElementTree as ET
=======
from warnings import warn
>>>>>>> 60755e6b


class AdaptivityCalculator:
    def __init__(self, configurator, logger) -> None:
        """
        Class constructor.

        Parameters
        ----------
        configurator : object of class Config
            Object which has getter functions to get parameters defined in the configuration file.
        logger : Logger defined from the standard package logging
        """
        self._refine_const_input = configurator.get_adaptivity_refining_const()
        self._refine_const = self._refine_const_input
        self._coarse_const_input = configurator.get_adaptivity_coarsening_const()
        self._coarse_const = self._coarse_const_input
        self._adaptive_coarse_const = configurator.get_adaptivity_for_coarsening_const()    
        self._adaptive_refine_const = configurator.get_adaptivity_for_refining_const()
        self._hist_param = configurator.get_adaptivity_hist_param()
        self._adaptivity_data_names = configurator.get_data_for_adaptivity()
        self._adaptivity_type = configurator.get_adaptivity_type()
        self._config_file_name = configurator.get_config_file_name()

        self._logger = logger

        self._coarse_tol = 0.0
        self._ref_tol = 0.0

        self._similarity_measure = self._get_similarity_measure(configurator.get_adaptivity_similarity_measure())

    def _get_similarity_dists(self, dt: float, similarity_dists: np.ndarray, data: dict) -> np.ndarray:
        """
        Calculate metric which determines if two micro simulations are similar enough to have one of them deactivated.

        Parameters
        ----------
        dt : float
            Current time step
        similarity_dists : numpy array
            2D array having similarity distances between each micro simulation pair
        data : dict
            Data to be used in similarity distance calculation

        Returns
        -------
        similarity_dists : numpy array
            Updated 2D array having similarity distances between each micro simulation pair
        """
        _similarity_dists = np.copy(similarity_dists)

        data_diff = np.zeros_like(_similarity_dists)
        for name in self._adaptivity_data_names:
            data_vals = data[name]
            if data_vals.ndim == 1:
                # If the adaptivity-data is a scalar for each simulation,
                # expand the dimension to make it a 2D array to unify the calculation.
                # The axis is later reduced with a norm.
                data_vals = np.expand_dims(data_vals, axis=1)

            data_diff += self._similarity_measure(data_vals)

        return exp(-self._hist_param * dt) * _similarity_dists + dt * data_diff

    def _get_adaptive_similarity_const(self, similarity_const: float) -> float:
        """
        Get adapted coarsening/refining constant based on limit values in preCICE configuration file and convergence measurements in preCICE

        Returns
        -------
        adaptive_similartity_const : float
        """
        # Read the XML file as text
        with open(self._config_file_name, 'r') as xml_file:
            xml_data = xml_file.read()

        unique_names = ["absolute-convergence-measure","relative-convergence-measure","residual-relative-convergence-measure"]

        # Initialize lists to store the found attributes
        data_values = []
        limit_values = []

        for unique_name in unique_names:
            patteren = f'<{unique_name} limit="([^"]+)" data="([^"]+)" mesh="([^"]+)"'
            matches = re.finditer(patteren, xml_data)
            for match in matches:
                data_values.append(match.group(2))
                limit_values.append(match.group(1))

        # Check if any matches were found
        if data_values and limit_values:
            for i, (data_value, limit_value) in enumerate(zip(data_values, limit_values), start=1):
                print(f"Match {i}:")
                print(f"Data: {data_value}")
                print(f"Limit: {limit_value}")
        else:
            print(f"No attributes found for unique name '{unique_name}'")

        # read convergence value from precice-Mysolver-convergence.log file
        # Initialize lists to store the extracted values
        convergence_values = []

        file_path = None
        file_name_suffix = "-convergence.log"

        # Search for the file in the current directory and its subdirectories
        for root, _, files in os.walk(os.getcwd()):
            for file_name in files:
                if file_name.endswith(file_name_suffix):
                    file_path = os.path.join(root, file_name)
                    break
            
        if file_path:
            with open(file_path, "r") as file:
                lines = file.readlines()
            if len(lines) < 2:
                print("File does not contain enough lines.")
                adaptive_similartity_const = similarity_const
            else:
                # Read the header line and last line of the file
                header_line = lines[0].strip().split( )  # Assuming columns are tab-separated
                last_line = lines[-1].strip().split( )
                for data in data_values:
                    for element in header_line:
                        if data in element:
                            index = header_line.index(element)
                            if last_line[index] == "inf":
                                convergence_values.append(1e+20)
                            else:
                                convergence_values.append(last_line[index])
                adaptive_similartity_const = (1 + 1.0 / (np.log10(np.prod(np.array(limit_values,dtype=float)/np.array(convergence_values,dtype=float))) - 1))**3 * (1 - similarity_const) + similarity_const
        else:
            print("File not found in the current directory (A) or its subdirectories.")
            adaptive_similartity_const = similarity_const
        
        self._logger.info("similarity_const: {} ".format(similarity_const))
        self._logger.info("adaptive_similartity_const: {} ".format(adaptive_similartity_const))

        return adaptive_similartity_const 

    def _update_active_sims(
            self,
            similarity_dists: np.ndarray,
            is_sim_active: np.ndarray) -> np.ndarray:
        """
        Update set of active micro simulations. Active micro simulations are compared to each other
        and if found similar, one of them is deactivated.

        Parameters
        ----------
        similarity_dists : numpy array
            2D array having similarity distances between each micro simulation pair
        is_sim_active : numpy array
            1D array having state (active or inactive) of each micro simulation

        Returns
        -------
        _is_sim_active : numpy array
            Updated 1D array having state (active or inactive) of each micro simulation
        """
<<<<<<< HEAD
        if self._adaptive_coarse_const:
            self._coarse_const = self._get_adaptive_similarity_const(self._coarse_const_input)
        if self._adaptive_refine_const:
            self._refine_const = self._get_adaptive_similarity_const(self._refine_const_input)
        self._coarse_tol = self._coarse_const * self._refine_const * \
            np.amax(similarity_dists)
=======
        max_similarity_dist = np.amax(similarity_dists)

        if max_similarity_dist == 0.0:
            warn("All similarity distances are zero, probably because all the data for adaptivity is the same. Coarsening tolerance will be manually set to minimum float number.")
            self._coarse_tol = sys.float_info.min
        else:
            self._coarse_tol = self._coarse_const * self._refine_const * max_similarity_dist
>>>>>>> 60755e6b

        _is_sim_active = np.copy(is_sim_active)  # Input is_sim_active is not longer used after this point

        # Update the set of active micro sims
        for i in range(_is_sim_active.size):
            if _is_sim_active[i]:  # if sim is active
                if self._check_for_deactivation(i, similarity_dists, _is_sim_active):
                    _is_sim_active[i] = False

        return _is_sim_active

    def _associate_inactive_to_active(
            self,
            similarity_dists: np.ndarray,
            is_sim_active: np.ndarray,
            sim_is_associated_to: np.ndarray) -> np.ndarray:
        """
        Associate inactive micro simulations to most similar active micro simulation.

        Parameters
        ----------
        similarity_dists : numpy array
            2D array having similarity distances between each micro simulation pair
        is_sim_active : numpy array
            1D array having state (active or inactive) of each micro simulation
        sim_is_associated_to : numpy array
            1D array with values of associated simulations of inactive simulations. Active simulations have None

        Returns
        -------
        _sim_is_associated_to : numpy array
            1D array with values of associated simulations of inactive simulations. Active simulations have None
        """
        active_ids = np.where(is_sim_active)[0]
        inactive_ids = np.where(is_sim_active == False)[0]

        _sim_is_associated_to = np.copy(sim_is_associated_to)

        # Associate inactive micro sims to active micro sims
        for inactive_id in inactive_ids:
            dist_min = sys.float_info.max
            for active_id in active_ids:
                # Find most similar active sim for every inactive sim
                if similarity_dists[inactive_id, active_id] < dist_min:
                    associated_active_id = active_id
                    dist_min = similarity_dists[inactive_id, active_id]

            _sim_is_associated_to[inactive_id] = associated_active_id

        return _sim_is_associated_to

    def _check_for_activation(
            self,
            inactive_id: int,
            similarity_dists: np.ndarray,
            is_sim_active: np.ndarray) -> bool:
        """
        Check if an inactive simulation needs to be activated.

        Parameters
        ----------
        inactive_id : int
            ID of inactive simulation which is checked for activation.
        similarity_dists : numpy array
            2D array having similarity distances between each micro simulation pair.
        is_sim_active : numpy array
            1D array having state (active or inactive) of each micro simulation.

        Return
        ------
        tag : bool
            True if the inactive simulation needs to be activated, False otherwise.
        """
        active_sim_ids = np.where(is_sim_active)[0]

        dists = similarity_dists[inactive_id, active_sim_ids]

        # If inactive sim is not similar to any active sim, activate it
        return min(dists) > self._ref_tol

    def _check_for_deactivation(
            self,
            active_id: int,
            similarity_dists: np.ndarray,
            is_sim_active: np.ndarray) -> bool:
        """
        Check if an active simulation needs to be deactivated.

        Parameters
        ----------
        active_id : int
            ID of active simulation which is checked for deactivation.
        similarity_dists : numpy array
            2D array having similarity distances between each micro simulation pair.
        is_sim_active : numpy array
            1D array having state (active or inactive) of each micro simulation.

        Return
        ------
        tag : bool
            True if the active simulation needs to be deactivated, False otherwise.
        """
        active_sim_ids = np.where(is_sim_active)[0]

        for active_id_2 in active_sim_ids:
            if active_id != active_id_2:  # don't compare active sim to itself
                # If active sim is similar to another active sim, deactivate it
                if similarity_dists[active_id, active_id_2] < self._coarse_tol:
                    return True
        return False

    def _get_similarity_measure(self, similarity_measure: str) -> Callable[[np.ndarray], np.ndarray]:
        """
        Get similarity measure to be used for similarity calculation

        Parameters
        ----------
        similarity_measure : str
            String specifying the similarity measure to be used

        Returns
        -------
        similarity_measure : function
            Function to be used for similarity calculation. Takes data as input and returns similarity measure
        """
        if similarity_measure == 'L1':
            return self._l1
        elif similarity_measure == 'L2':
            return self._l2
        elif similarity_measure == 'L1rel':
            return self._l1rel
        elif similarity_measure == 'L2rel':
            return self._l2rel
        else:
            raise ValueError(
                'Similarity measure not supported. Currently supported similarity measures are "L1", "L2", "L1rel", "L2rel".')

    def _l1(self, data: np.ndarray) -> np.ndarray:
        """
        Calculate L1 norm of data

        Parameters
        ----------
        data : numpy array
            Data to be used in similarity distance calculation

        Returns
        -------
        similarity_dists : numpy array
            Updated 2D array having similarity distances between each micro simulation pair
        """
        return np.linalg.norm(data[np.newaxis, :] - data[:, np.newaxis], ord=1, axis=-1)

    def _l2(self, data: np.ndarray) -> np.ndarray:
        """
        Calculate L2 norm of data

        Parameters
        ----------
        data : numpy array
            Data to be used in similarity distance calculation

        Returns
        -------
        similarity_dists : numpy array
            Updated 2D array having similarity distances between each micro simulation pair
        """
        return np.linalg.norm(data[np.newaxis, :] - data[:, np.newaxis], ord=2, axis=-1)

    def _l1rel(self, data: np.ndarray) -> np.ndarray:
        """
        Calculate L1 norm of relative difference of data.
        The relative difference is calculated by dividing the difference of two data points by the maximum of the two data points.

        Parameters
        ----------
        data : numpy array
            Data to be used in similarity distance calculation

        Returns
        -------
        similarity_dists : numpy array
            Updated 2D array having similarity distances between each micro simulation pair
        """
        pointwise_diff = data[np.newaxis, :] - data[:, np.newaxis]
        # divide by data to get relative difference
        # divide i,j by max(data[i],data[j]) to get relative difference
        relative = np.nan_to_num((pointwise_diff / np.maximum(data[np.newaxis, :], data[:, np.newaxis])))
        return np.linalg.norm(relative, ord=1, axis=-1)

    def _l2rel(self, data: np.ndarray) -> np.ndarray:
        """
        Calculate L2 norm of relative difference of data.
        The relative difference is calculated by dividing the difference of two data points by the maximum of the two data points.

        Parameters
        ----------
        data : numpy array
            Data to be used in similarity distance calculation

        Returns
        -------
        similarity_dists : numpy array
            Updated 2D array having similarity distances between each micro simulation pair
        """
        pointwise_diff = data[np.newaxis, :] - data[:, np.newaxis]
        # divide by data to get relative difference
        # divide i,j by max(data[i],data[j]) to get relative difference
        relative = np.nan_to_num((pointwise_diff / np.maximum(data[np.newaxis, :], data[:, np.newaxis])))
        return np.linalg.norm(relative, ord=2, axis=-1)<|MERGE_RESOLUTION|>--- conflicted
+++ resolved
@@ -6,12 +6,9 @@
 import numpy as np
 from math import exp
 from typing import Callable
-<<<<<<< HEAD
 import re
 import xml.etree.ElementTree as ET
-=======
 from warnings import warn
->>>>>>> 60755e6b
 
 
 class AdaptivityCalculator:
@@ -172,14 +169,11 @@
         _is_sim_active : numpy array
             Updated 1D array having state (active or inactive) of each micro simulation
         """
-<<<<<<< HEAD
         if self._adaptive_coarse_const:
             self._coarse_const = self._get_adaptive_similarity_const(self._coarse_const_input)
         if self._adaptive_refine_const:
             self._refine_const = self._get_adaptive_similarity_const(self._refine_const_input)
-        self._coarse_tol = self._coarse_const * self._refine_const * \
-            np.amax(similarity_dists)
-=======
+
         max_similarity_dist = np.amax(similarity_dists)
 
         if max_similarity_dist == 0.0:
@@ -187,8 +181,7 @@
             self._coarse_tol = sys.float_info.min
         else:
             self._coarse_tol = self._coarse_const * self._refine_const * max_similarity_dist
->>>>>>> 60755e6b
-
+            
         _is_sim_active = np.copy(is_sim_active)  # Input is_sim_active is not longer used after this point
 
         # Update the set of active micro sims
