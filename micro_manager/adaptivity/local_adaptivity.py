--- conflicted
+++ resolved
@@ -158,11 +158,6 @@
 
     def log_metrics(self, n: int) -> None:
         """
-<<<<<<< HEAD
-        Log global adaptivity metrics and metrics for every rank.
-
-        TODO: Add more information about which metrics are logged.
-=======
         Log the following metrics:
 
         Metrics on this rank:
@@ -175,7 +170,6 @@
         - Average number of inactive simulations per rank
         - Maximum number of active simulations on a rank
         - Maximum number of inactive simulations on a rank
->>>>>>> 13da4061
 
         Parameters
         ----------
