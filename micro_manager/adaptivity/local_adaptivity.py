--- conflicted
+++ resolved
@@ -154,13 +154,8 @@
         local_inactive_sims = np.count_nonzero(self._is_sim_active == False)
         global_inactive_sims = self._comm.gather(local_inactive_sims)
 
-<<<<<<< HEAD
         self._metrics_logger.log_info_rank_zero(
-            "{},{},{},{},{},{}".format(
-=======
-        self._metrics_logger.log_info_one_rank(
             "{},{},{},{},{}".format(
->>>>>>> 71ce7af1
                 n,
                 np.mean(global_active_sims),
                 np.mean(global_inactive_sims),
