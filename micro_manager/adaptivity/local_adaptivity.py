--- conflicted
+++ resolved
@@ -12,11 +12,7 @@
 
 
 class LocalAdaptivityCalculator(AdaptivityCalculator):
-<<<<<<< HEAD
-    def __init__(self, configurator, participant, rank, comm, num_sims) -> None:
-=======
     def __init__(self, configurator, num_sims, participant, rank, comm) -> None:
->>>>>>> 3ad8c1bf
         """
         Class constructor.
 
@@ -24,11 +20,8 @@
         ----------
         configurator : object of class Config
             Object which has getter functions to get parameters defined in the configuration file.
-<<<<<<< HEAD
-=======
         num_sims : int
             Number of micro simulations.
->>>>>>> 3ad8c1bf
         participant : object of class Participant
             Object of the class Participant using which the preCICE API is called.
         rank : int
@@ -39,22 +32,6 @@
         super().__init__(configurator, rank, num_sims)
         self._comm = comm
 
-<<<<<<< HEAD
-        # similarity_dists: 2D array having similarity distances between each micro simulation pair
-        self._similarity_dists = np.zeros((num_sims, num_sims))
-
-        # is_sim_active: 1D array having state (active or inactive) of each micro simulation
-        # Start adaptivity calculation with all sims active
-        self._is_sim_active = np.array([True] * num_sims)
-
-        # sim_is_associated_to: 1D array with values of associated simulations of inactive simulations. Active simulations have None
-        # Active sims do not have an associated sim
-        self._sim_is_associated_to = np.full((num_sims), -2, dtype=np.intc)
-
-        self._precice_participant = participant
-
-=======
->>>>>>> 3ad8c1bf
         self._updating_inactive_sims = self._get_update_inactive_sims_variant()
 
         self._metrics_logger.log_info("n,n active,n inactive")
