--- conflicted
+++ resolved
@@ -4,11 +4,8 @@
 each other. A global comparison is not done.
 """
 import numpy as np
-<<<<<<< HEAD
 import importlib
-=======
 from copy import deepcopy
->>>>>>> d83176d2
 
 from .adaptivity import AdaptivityCalculator
 from ..micro_simulation import create_simulation_class
