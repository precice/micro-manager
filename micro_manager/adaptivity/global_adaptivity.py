--- conflicted
+++ resolved
@@ -40,15 +40,10 @@
             Object of the class Participant using which the preCICE API is called.
         rank : int
             MPI rank.
-<<<<<<< HEAD
-        comm : MPI.COMM_WORLD
-            Global communicator of MPI.
+        comm_world : MPI.COMM_WORLD
+            Base global communicator of MPI.
         is_load_balancing : bool
             Flag to indicate if load balancing is to be done.
-=======
-        comm_world : MPI.COMM_WORLD
-            Base global communicator of MPI.
->>>>>>> ca1166bf
         """
         super().__init__(configurator, rank, global_number_of_sims)
         self._global_number_of_sims = global_number_of_sims
