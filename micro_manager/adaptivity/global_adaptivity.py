--- conflicted
+++ resolved
@@ -65,11 +65,6 @@
             if rank_of_sim[i] == self._rank:
                 self._is_sim_on_this_rank[i] = True
 
-<<<<<<< HEAD
-        self._precice_participant = participant
-
-=======
->>>>>>> 3ad8c1bf
         self._updating_inactive_sims = self._get_update_inactive_sims_variant()
 
         self._precice_participant = participant
@@ -314,21 +309,9 @@
         micro_output : list
             List of dicts having individual output of each simulation. Only the active simulation outputs are entered.
         """
-<<<<<<< HEAD
-        # Keys are global IDs of active simulations NOT on this rank.
-        # Values are global IDs of the inactive simulations on this rank associated to the active simulations (keys).
-=======
-
-        inactive_local_ids = self.get_inactive_sim_ids()
-
-        local_sim_is_associated_to = self._sim_is_associated_to[
-            self._global_ids[0] : self._global_ids[-1] + 1
-        ]
-
         # Keys are global IDs of active simulations associated to inactive
         # simulations on this rank. Values are global IDs of the inactive
         # simulations.
->>>>>>> 3ad8c1bf
         active_to_inactive_map: Dict[int, list] = dict()
 
         for global_id in self._global_ids:
@@ -369,48 +352,21 @@
         """
         self._ref_tol = self._refine_const * self._max_similarity_dist
 
-<<<<<<< HEAD
-        _is_sim_active = np.copy(
-            is_sim_active
-        )  # Input is_sim_active is not longer used after this point
-        _sim_is_associated_to_updated = np.copy(sim_is_associated_to)
-=======
         _sim_is_associated_to_updated = np.copy(self._sim_is_associated_to)
->>>>>>> 3ad8c1bf
-
-        global_number_of_sims = len(_is_sim_active)
 
         # Check inactive simulations for activation and collect IDs of those to be activated
         to_be_activated_ids = []  # Global IDs to be activated
-<<<<<<< HEAD
-        for global_id in range(global_number_of_sims):
-            if not _is_sim_active[global_id]:  # if id is inactive
-                if self._check_for_activation(
-                    global_id, similarity_dists, _is_sim_active
-                ):
-                    _is_sim_active[global_id] = True
-=======
         for i in range(self._is_sim_active.size):
             if not self._is_sim_active[i]:  # if id is inactive
                 if self._check_for_activation(i, self._is_sim_active):
                     self._is_sim_active[i] = True
->>>>>>> 3ad8c1bf
                     _sim_is_associated_to_updated[
                         global_id
                     ] = -2  # Active sim cannot have an associated sim
-<<<<<<< HEAD
-                    if self._is_sim_on_this_rank[global_id]:
-                        to_be_activated_ids.append(global_id)
-=======
                     if self._is_sim_on_this_rank[i] and i not in self._just_deactivated:
                         to_be_activated_ids.append(i)
 
         self._just_deactivated.clear()  # Clear the list of sims deactivated in this step
-
-        local_sim_is_associated_to = self._sim_is_associated_to[
-            self._global_ids[0] : self._global_ids[-1] + 1
-        ]
->>>>>>> 3ad8c1bf
 
         # Keys are global IDs of active sims not on this rank, values are lists of local and
         # global IDs of inactive sims associated to the active sims which are on this rank
@@ -420,7 +376,7 @@
         for global_id in to_be_activated_ids:
             if self._is_sim_on_this_rank[global_id]:
                 to_be_activated_local_id = self._global_ids.index(global_id)
-                assoc_active_id = sim_is_associated_to[global_id]
+                assoc_active_id = self._sim_is_associated_to[global_id]
 
                 if self._is_sim_on_this_rank[
                     assoc_active_id
