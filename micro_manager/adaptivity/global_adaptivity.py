--- conflicted
+++ resolved
@@ -19,12 +19,7 @@
     def __init__(
         self,
         configurator,
-<<<<<<< HEAD
-        global_number_of_sims: float,
-=======
-        logger,
         global_number_of_sims: int,
->>>>>>> bf29addd
         global_ids: list,
         rank: int,
         comm,
