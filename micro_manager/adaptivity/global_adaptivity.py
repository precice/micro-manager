--- conflicted
+++ resolved
@@ -126,22 +126,7 @@
             similarity_dists, is_sim_active, sim_is_associated_to
         )
 
-<<<<<<< HEAD
         return similarity_dists, is_sim_active, sim_is_associated_to
-=======
-        self._logger.info(
-            "{} active simulations, {} inactive simulations".format(
-                np.count_nonzero(
-                    is_sim_active[self._global_ids[0] : self._global_ids[-1] + 1]
-                ),
-                np.count_nonzero(
-                    is_sim_active[self._global_ids[0] : self._global_ids[-1] + 1]
-                    == False
-                ),
-            )
-        )
-
-        return [similarity_dists, is_sim_active, sim_is_associated_to]
 
     def get_active_sim_ids(self, is_sim_active: np.array) -> np.ndarray:
         """
@@ -178,7 +163,6 @@
         return np.where(
             is_sim_active[self._global_ids[0] : self._global_ids[-1] + 1] == False
         )[0]
->>>>>>> 2e2beade
 
     def get_full_field_micro_output(
         self, adaptivity_data: list, micro_output: list
