--- conflicted
+++ resolved
@@ -120,12 +120,9 @@
             self._adaptivity_in_every_implicit_step = (
                 self._config.is_adaptivity_required_in_every_implicit_iteration()
             )
-<<<<<<< HEAD
 
             if self._is_adaptivity_with_load_balancing:
                 self._load_balancing_n = self._config.get_load_balancing_n()
-=======
->>>>>>> 4480e71d
 
         self._adaptivity_output_n = self._config.get_adaptivity_output_n()
 
@@ -806,11 +803,8 @@
         tuple
             A tuple of micro_sims_output (list of Dicts) and adaptivity computation CPU time.
         """
-<<<<<<< HEAD
         adaptivity_cpu_time = 0.0
 
-=======
->>>>>>> 4480e71d
         active_sim_ids = self._adaptivity_controller.get_active_sim_ids()
 
         micro_sims_output = [0] * self._local_number_of_sims
