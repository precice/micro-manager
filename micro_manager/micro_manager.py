#!/usr/bin/env python3
"""
Micro manager to organize many micro simulations and couple them via preCICE to a macro simulation
"""

import argparse
import os
import sys
import precice
from .config import Config
from mpi4py import MPI
from math import sqrt
import numpy as np
from functools import reduce
from operator import iconcat
import hashlib
import logging
import time

sys.path.append(os.getcwd())


def create_micro_problem_class(base_micro_simulation):
    """
    Creates a class MicroProblem which inherits from the class of the micro simulation.
    Parameters
    ----------
    base_micro_simulation : class
        The base class from the micro simulation script.
    Returns
    -------
    MicroProblem : class
        Definition of class MicroProblem defined in this function.
    """
    class MicroProblem(base_micro_simulation):
        def __init__(self, micro_sim_id):
            base_micro_simulation.__init__(self, micro_sim_id)
            self._id = micro_sim_id

        def get_id(self):
            return self._id

    return MicroProblem


class MicroManager:
    def __init__(self, config_file):
        """
        Constructor of MicroManager class.

        Parameters
        ----------
        config_filename : string
            Name of the JSON configuration file (to be provided by the user)
        """
        self._comm = MPI.COMM_WORLD
        self._rank = self._comm.Get_rank()
        self._size = self._comm.Get_size()

        self._logger = logging.getLogger(__name__)
        self._logger.setLevel(level=logging.INFO)
        fh = logging.FileHandler('micro-manager.log')  # Create file handler which logs messages
        fh.setLevel(logging.INFO)
        # Create formater and add it to handlers
        formatter = logging.Formatter('[' + str(self._rank) + '] %(name)s -  %(levelname)s - %(message)s')
        fh.setFormatter(formatter)
        self._logger.addHandler(fh)  # add the handlers to the logger

        self._is_parallel = self._size > 1
        self._micro_sims_have_output = False

        self._logger.info("Provided configuration file: {}".format(config_file))
        config = Config(config_file)

        # Define the preCICE interface
        self._interface = precice.Interface("Micro-Manager", config.get_config_file_name(), self._rank, self._size)

        micro_file_name = config.get_micro_file_name()
        self._micro_problem = getattr(__import__(micro_file_name, fromlist=["MicroSimulation"]), "MicroSimulation")

        self._macro_mesh_id = self._interface.get_mesh_id(config.get_macro_mesh_name())

        # Data names and ids of data written to preCICE
        self._write_data_names = config.get_write_data_names()
        self._write_data_ids = dict()
        for name in self._write_data_names.keys():
            self._write_data_ids[name] = self._interface.get_data_id(name, self._macro_mesh_id)

        # Data names and ids of data read from preCICE
        self._read_data_names = config.get_read_data_names()
        self._read_data_ids = dict()
        for name in self._read_data_names.keys():
            self._read_data_ids[name] = self._interface.get_data_id(name, self._macro_mesh_id)

        self._macro_bounds = config.get_macro_domain_bounds()

        self._number_of_micro_simulations = None
        self._is_rank_empty = False
        self._micro_sims = None
        self._dt = None
        self._mesh_vertex_ids = None

    def decompose_macro_domain(self, macro_bounds):
        """
        Decompose the macro domain equally among all ranks, if the Micro Manager is run in paralle.

        Parameters
        ----------
        macro_bounds : list
            List containing upper and lower bounds of the macro domain.
            Format in 2D is [x_min, x_max, y_min, y_max]
            Format in 2D is [x_min, x_max, y_min, y_max, z_min, z_max]

        Returns
        -------
        mesh_bounds : list
            List containing the upper and lower bounds of the domain pertaining to this rank.
            Format is same as input parameter macro_bounds.
        """
        size_x = int(sqrt(self._size))
        while self._size % size_x != 0:
            size_x -= 1

        size_y = int(self._size / size_x)

        dx = abs(macro_bounds[1] - macro_bounds[0]) / size_x
        dy = abs(macro_bounds[3] - macro_bounds[2]) / size_y

        local_xmin = macro_bounds[0] + dx * (self._rank % size_x)
        local_ymin = macro_bounds[2] + dy * int(self._rank / size_x)

        mesh_bounds = []
        if self._interface.get_dimensions() == 2:
            mesh_bounds = [local_xmin, local_xmin + dx, local_ymin, local_ymin + dy]
        elif self._interface.get_dimensions() == 3:
            # TODO: Domain needs to be decomposed optimally in the Z direction too
            mesh_bounds = [local_xmin, local_xmin + dx, local_ymin, local_ymin + dy, macro_bounds[4],
                           macro_bounds[5]]

        self._logger.info("Bounding box limits are {}".format(mesh_bounds))

        return mesh_bounds

    def initialize(self):
        # Decompose the macro-domain and set the mesh access region for each partition in preCICE
<<<<<<< HEAD
        macro_bounds = self._config.get_macro_domain_bounds()
        assert len(macro_bounds) / 2 == self._interface.get_dimensions(), "Provided macro mesh bounds are of " \
                                                                          "incorrect dimension"
        coupling_mesh_bounds = self._decompose_macro_domain(macro_bounds)
        self._interface.set_mesh_access_region(macro_mesh_id, coupling_mesh_bounds)

        # Data names and ids of data written to preCICE
        write_data_names = self._config.get_write_data_names()
        write_data_ids = dict()
        for name in write_data_names.keys():
            write_data_ids[name] = self._interface.get_data_id(name, macro_mesh_id)

        is_micro_solve_time_required = self._config.write_micro_sim_solve_time()

        # Data names and ids of data read from preCICE
        read_data_names = self._config.get_read_data_names()
        read_data_ids = dict()
        for name in read_data_names.keys():
            read_data_ids[name] = self._interface.get_data_id(name, macro_mesh_id)
=======
        assert len(
            self._macro_bounds) / 2 == self._interface.get_dimensions(), "Provided macro mesh bounds are of " \
                                                                         "incorrect dimension"
        if self._is_parallel:
            coupling_mesh_bounds = self.decompose_macro_domain(macro_bounds)
        else:
            coupling_mesh_bounds = self._macro_bounds
>>>>>>> d06c8021

        self._interface.set_mesh_access_region(self._macro_mesh_id, coupling_mesh_bounds)

        # initialize preCICE
        self._dt = self._interface.initialize()

        self._mesh_vertex_ids, mesh_vertex_coords = self._interface.get_mesh_vertices_and_ids(self._macro_mesh_id)
        self._number_of_micro_simulations, _ = mesh_vertex_coords.shape
        self._logger.info("Number of micro simulations = {}".format(self._number_of_micro_simulations))

<<<<<<< HEAD
        mesh_vertex_ids, mesh_vertex_coords = self._interface.get_mesh_vertices_and_ids(macro_mesh_id)
        number_of_micro_simulations, _ = mesh_vertex_coords.shape
        assert(number_of_micro_simulations != 0, "Micro manager does not see any macro vertices. This is most likely "
                                                 "because of an irregular number of processors provided for the "
                                                 "parallel run, which leads in an irregular domain decomposition. "
                                                 "Please try to run the micro manager again with a different number "
                                                 "of processors")
        self._logger.info("Number of micro simulations = {}".format(number_of_micro_simulations))
=======
        if self._number_of_micro_simulations == 0:
            if self._is_parallel:
                self._logger.info("Rank {} has no micro simulations and hence will not do any computation.".format(
                    rank))
                self._is_rank_empty = True
            else:
                raise Exception("Micro Manager has no micro simulations.")
>>>>>>> d06c8021

        nms_all_ranks = np.zeros(self._size, dtype=np.int)
        # Gather number of micro simulations that each rank has, because this rank needs to know how many micro
        # simulations have been created by previous ranks, so that it can set the correct IDs
        self._comm.Allgather(np.array(self._number_of_micro_simulations), nms_all_ranks)

        # Create all micro simulations
        sim_id = 0
        if self._rank != 0:
            for i in range(self._rank - 1, -1, -1):
                sim_id += nms_all_ranks[i]

        self._micro_sims = []
        for _ in range(self._number_of_micro_simulations):
            self._micro_sims.append(create_micro_problem_class(self._micro_problem)(sim_id))
            sim_id += 1

        write_data = dict()
        for name in self._write_data_names.keys():
            write_data[name] = []

        # Initialize all micro simulations
        if hasattr(self._micro_problem, 'initialize') and callable(getattr(self._micro_problem, 'initialize')):
            for micro_sim in self._micro_sims:
                micro_sims_output = micro_sim.initialize()
                if is_micro_solve_time_required:
                    micro_sims_output["micro_sim_time"] = 0.0
                if micro_sims_output is not None:
                    for data_name, data in micro_sims_output.items():
                        write_data[data_name].append(data)
                else:
                    for name, is_data_vector in self._write_data_names.items():
                        if is_data_vector:
                            write_data[name].append(np.zeros(self._interface.get_dimensions()))
                        else:
                            write_data[name].append(0.0)

        self._logger.info("Micro simulations {} - {} initialized.".format(micro_sims[0].get_id(),
                                                                          micro_sims[-1].get_id()))

        micro_sims_have_output = False
        if hasattr(self._micro_problem, 'output') and callable(getattr(self._micro_problem, 'output')):
            micro_sims_have_output = True

        # Initialize coupling data
        if self._interface.is_action_required(precice.action_write_initial_data()):
            for dname, dim in self._write_data_names.items():
                if dim == 1:
                    self._interface.write_block_vector_data(self._write_data_ids[dname], self._mesh_vertex_ids,
                                                            write_data[dname])
                elif dim == 0:
                    self._interface.write_block_scalar_data(self._write_data_ids[dname], self._mesh_vertex_ids,
                                                            write_data[dname])
            self._interface.mark_action_fulfilled(precice.action_write_initial_data())

        self._interface.initialize_data()

    def read_data_from_precice(self):
        read_data = dict()
        for name in self._read_data_names.keys():
            read_data[name] = []

        for name, is_data_vector in self._read_data_names.items():
            if is_data_vector:
                read_data.update({name: self._interface.read_block_vector_data(self._read_data_ids[name],
                                                                               self._mesh_vertex_ids)})
            else:
                read_data.update({name: self._interface.read_block_scalar_data(self._read_data_ids[name],
                                                                               self._mesh_vertex_ids)})

        return [dict(zip(read_data, t)) for t in zip(*read_data.values())]

    def write_data_to_precice(self, micro_sims_output):
        write_data = dict()
        if not self._is_rank_empty:
            for name in micro_sims_output[0]:
                write_data[name] = []

            for dic in micro_sims_output:
                for name, values in dic.items():
                    write_data[name].append(values)

            for dname, is_data_vector in self._write_data_names.items():
                if is_data_vector:
                    self._interface.write_block_vector_data(self._write_data_ids[dname], self._mesh_vertex_ids,
                                                            write_data[dname])
                else:
                    self._interface.write_block_scalar_data(self._write_data_ids[dname], self._mesh_vertex_ids,
                                                            write_data[dname])
        else:
            for dname, is_data_vector in self._write_data_names.items():
                if is_data_vector:
                    self._interface.write_block_vector_data(self._write_data_ids[dname], [], np.array([]))
                else:
                    self._interface.write_block_scalar_data(self._write_data_ids[dname], [], np.array([]))

    def solve_micro_simulations(self, micro_sims_input):
        micro_sims_output = []
        for i in range(self._number_of_micro_simulations):
            self._logger.info("Solving micro simulation ({})".format(self._micro_sims[i].get_id()))
            micro_sims_output.append(self._micro_sims[i].solve(micro_sims_input[i], self._dt))

        return micro_sims_output

    def solve(self):
        t, n = 0, 0
        t_checkpoint, n_checkpoint = 0, 0
        n_out = self._config.get_micro_output_n()

        first_implicit_iteration = True

        while self._interface.is_coupling_ongoing():
            # Write checkpoints for all micro simulations
            if self._interface.is_action_required(precice.action_write_iteration_checkpoint()):
                for micro_sim in self._micro_sims:
                    micro_sim.save_checkpoint()
                t_checkpoint = t
                n_checkpoint = n
                self._interface.mark_action_fulfilled(precice.action_write_iteration_checkpoint())

<<<<<<< HEAD
            for name, is_data_vector in read_data_names.items():
                if is_data_vector:
                    read_data.update({name: self._interface.read_block_vector_data(read_data_ids[name],
                                                                                   mesh_vertex_ids)})
                else:
                    read_data.update({name: self._interface.read_block_scalar_data(read_data_ids[name],
                                                                                   mesh_vertex_ids)})

            micro_sims_input = [dict(zip(read_data, t)) for t in zip(*read_data.values())]
            micro_sims_output = []
            for i in range(number_of_micro_simulations):
                start_time = time.time()
                micro_sims_output.append(micro_sims[i].solve(micro_sims_input[i], dt, first_implicit_iteration))
                end_time = time.time()
                if is_micro_solve_time_required:
                    micro_sims_output[i]["micro_sim_time"] = end_time - start_time

            write_data = dict()
            for name in micro_sims_output[0]:
                write_data[name] = []
=======
            micro_sims_input = self.read_data_from_precice()
>>>>>>> d06c8021

            micro_sims_output = self.solve_micro_simulations(micro_sims_input)

            self.write_data_to_precice(micro_sims_output)

            self._dt = self._interface.advance(self._dt)

            t += self._dt
            n += 1

            # Revert all micro simulations to checkpoints if required
            if self._interface.is_action_required(precice.action_read_iteration_checkpoint()):
                for micro_sim in self._micro_sims:
                    micro_sim.reload_checkpoint()
                n = n_checkpoint
                t = t_checkpoint
                first_implicit_iteration = True
                self._interface.mark_action_fulfilled(precice.action_read_iteration_checkpoint())
            else:  # Time window has converged, now micro output can be generated
                self._logger.info("Micro simulations {} - {}: time window t = {} "
                                  "has converged".format(micro_sims[0].get_id(), micro_sims[-1].get_id(), t))

                if micro_sims_have_output:
                    if n % n_out == 0:
                        for micro_sim in micro_sims:
                            micro_sim.output(n)

                first_implicit_iteration = True

        self._interface.finalize()


def main():
    parser = argparse.ArgumentParser(description='.')
    parser.add_argument('config_file', type=str, help='Path to the JSON config file of the manager.')

    args = parser.parse_args()
    config_file_path = args.config_file
    if not os.path.isabs(config_file_path):
        config_file_path = os.getcwd() + "/" + config_file_path

    manager = MicroManager(config_file_path)

    manager.initialize()

    manager.solve()


if __name__ == "__main__":
    main()<|MERGE_RESOLUTION|>--- conflicted
+++ resolved
@@ -61,7 +61,7 @@
         self._logger.setLevel(level=logging.INFO)
         fh = logging.FileHandler('micro-manager.log')  # Create file handler which logs messages
         fh.setLevel(logging.INFO)
-        # Create formater and add it to handlers
+        # Create formatter and add it to handlers
         formatter = logging.Formatter('[' + str(self._rank) + '] %(name)s -  %(levelname)s - %(message)s')
         fh.setFormatter(formatter)
         self._logger.addHandler(fh)  # add the handlers to the logger
@@ -143,27 +143,6 @@
 
     def initialize(self):
         # Decompose the macro-domain and set the mesh access region for each partition in preCICE
-<<<<<<< HEAD
-        macro_bounds = self._config.get_macro_domain_bounds()
-        assert len(macro_bounds) / 2 == self._interface.get_dimensions(), "Provided macro mesh bounds are of " \
-                                                                          "incorrect dimension"
-        coupling_mesh_bounds = self._decompose_macro_domain(macro_bounds)
-        self._interface.set_mesh_access_region(macro_mesh_id, coupling_mesh_bounds)
-
-        # Data names and ids of data written to preCICE
-        write_data_names = self._config.get_write_data_names()
-        write_data_ids = dict()
-        for name in write_data_names.keys():
-            write_data_ids[name] = self._interface.get_data_id(name, macro_mesh_id)
-
-        is_micro_solve_time_required = self._config.write_micro_sim_solve_time()
-
-        # Data names and ids of data read from preCICE
-        read_data_names = self._config.get_read_data_names()
-        read_data_ids = dict()
-        for name in read_data_names.keys():
-            read_data_ids[name] = self._interface.get_data_id(name, macro_mesh_id)
-=======
         assert len(
             self._macro_bounds) / 2 == self._interface.get_dimensions(), "Provided macro mesh bounds are of " \
                                                                          "incorrect dimension"
@@ -171,7 +150,6 @@
             coupling_mesh_bounds = self.decompose_macro_domain(macro_bounds)
         else:
             coupling_mesh_bounds = self._macro_bounds
->>>>>>> d06c8021
 
         self._interface.set_mesh_access_region(self._macro_mesh_id, coupling_mesh_bounds)
 
@@ -182,16 +160,6 @@
         self._number_of_micro_simulations, _ = mesh_vertex_coords.shape
         self._logger.info("Number of micro simulations = {}".format(self._number_of_micro_simulations))
 
-<<<<<<< HEAD
-        mesh_vertex_ids, mesh_vertex_coords = self._interface.get_mesh_vertices_and_ids(macro_mesh_id)
-        number_of_micro_simulations, _ = mesh_vertex_coords.shape
-        assert(number_of_micro_simulations != 0, "Micro manager does not see any macro vertices. This is most likely "
-                                                 "because of an irregular number of processors provided for the "
-                                                 "parallel run, which leads in an irregular domain decomposition. "
-                                                 "Please try to run the micro manager again with a different number "
-                                                 "of processors")
-        self._logger.info("Number of micro simulations = {}".format(number_of_micro_simulations))
-=======
         if self._number_of_micro_simulations == 0:
             if self._is_parallel:
                 self._logger.info("Rank {} has no micro simulations and hence will not do any computation.".format(
@@ -199,7 +167,6 @@
                 self._is_rank_empty = True
             else:
                 raise Exception("Micro Manager has no micro simulations.")
->>>>>>> d06c8021
 
         nms_all_ranks = np.zeros(self._size, dtype=np.int)
         # Gather number of micro simulations that each rank has, because this rank needs to know how many micro
@@ -240,9 +207,9 @@
         self._logger.info("Micro simulations {} - {} initialized.".format(micro_sims[0].get_id(),
                                                                           micro_sims[-1].get_id()))
 
-        micro_sims_have_output = False
+        self._micro_sims_have_output = False
         if hasattr(self._micro_problem, 'output') and callable(getattr(self._micro_problem, 'output')):
-            micro_sims_have_output = True
+            self._micro_sims_have_output = True
 
         # Initialize coupling data
         if self._interface.is_action_required(precice.action_write_initial_data()):
@@ -309,8 +276,6 @@
         t_checkpoint, n_checkpoint = 0, 0
         n_out = self._config.get_micro_output_n()
 
-        first_implicit_iteration = True
-
         while self._interface.is_coupling_ongoing():
             # Write checkpoints for all micro simulations
             if self._interface.is_action_required(precice.action_write_iteration_checkpoint()):
@@ -320,30 +285,7 @@
                 n_checkpoint = n
                 self._interface.mark_action_fulfilled(precice.action_write_iteration_checkpoint())
 
-<<<<<<< HEAD
-            for name, is_data_vector in read_data_names.items():
-                if is_data_vector:
-                    read_data.update({name: self._interface.read_block_vector_data(read_data_ids[name],
-                                                                                   mesh_vertex_ids)})
-                else:
-                    read_data.update({name: self._interface.read_block_scalar_data(read_data_ids[name],
-                                                                                   mesh_vertex_ids)})
-
-            micro_sims_input = [dict(zip(read_data, t)) for t in zip(*read_data.values())]
-            micro_sims_output = []
-            for i in range(number_of_micro_simulations):
-                start_time = time.time()
-                micro_sims_output.append(micro_sims[i].solve(micro_sims_input[i], dt, first_implicit_iteration))
-                end_time = time.time()
-                if is_micro_solve_time_required:
-                    micro_sims_output[i]["micro_sim_time"] = end_time - start_time
-
-            write_data = dict()
-            for name in micro_sims_output[0]:
-                write_data[name] = []
-=======
             micro_sims_input = self.read_data_from_precice()
->>>>>>> d06c8021
 
             micro_sims_output = self.solve_micro_simulations(micro_sims_input)
 
@@ -360,18 +302,15 @@
                     micro_sim.reload_checkpoint()
                 n = n_checkpoint
                 t = t_checkpoint
-                first_implicit_iteration = True
                 self._interface.mark_action_fulfilled(precice.action_read_iteration_checkpoint())
             else:  # Time window has converged, now micro output can be generated
                 self._logger.info("Micro simulations {} - {}: time window t = {} "
                                   "has converged".format(micro_sims[0].get_id(), micro_sims[-1].get_id(), t))
 
-                if micro_sims_have_output:
+                if self._micro_sims_have_output:
                     if n % n_out == 0:
                         for micro_sim in micro_sims:
                             micro_sim.output(n)
-
-                first_implicit_iteration = True
 
         self._interface.finalize()
 
