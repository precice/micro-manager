--- conflicted
+++ resolved
@@ -20,11 +20,8 @@
 from copy import deepcopy
 from typing import Dict
 from warnings import warn
-<<<<<<< HEAD
-=======
 from typing import Callable
 
->>>>>>> 2e2beade
 import numpy as np
 import time
 
@@ -199,18 +196,11 @@
 
             # If micro simulations have been initialized, compute adaptivity before starting the coupling
             if self._micro_sims_init:
-<<<<<<< HEAD
                 self._logger.log_info_one_rank(
                     "Micro simulations have been initialized, so adaptivity will be computed before the coupling begins."
                 )
-                (
-                    similarity_dists,
-                    is_sim_active,
-                    sim_is_associated_to,
-                ) = self._adaptivity_controller.compute_adaptivity(
-=======
+
                 adaptivity_data = self._adaptivity_controller.compute_adaptivity(
->>>>>>> 2e2beade
                     dt,
                     self._micro_sims,
                     adaptivity_data,
@@ -232,20 +222,7 @@
 
                 if self._is_adaptivity_on:
                     if not self._adaptivity_in_every_implicit_step:
-<<<<<<< HEAD
                         start_time = time.process_time()
-                        (
-                            similarity_dists,
-                            is_sim_active,
-                            sim_is_associated_to,
-                        ) = self._adaptivity_controller.compute_adaptivity(
-                            dt,
-                            self._micro_sims,
-                            similarity_dists,
-                            is_sim_active,
-                            sim_is_associated_to,
-                            self._data_for_adaptivity,
-=======
                         adaptivity_data = (
                             self._adaptivity_controller.compute_adaptivity(
                                 dt,
@@ -253,7 +230,6 @@
                                 adaptivity_data,
                                 self._data_for_adaptivity,
                             )
->>>>>>> 2e2beade
                         )
                         end_time = time.process_time()
 
@@ -272,54 +248,11 @@
 
             micro_sims_input = self._read_data_from_precice(dt)
 
-<<<<<<< HEAD
-            if self._is_adaptivity_on:
-                if self._adaptivity_in_every_implicit_step:
-                    start_time = time.process_time()
-                    (
-                        similarity_dists,
-                        is_sim_active,
-                        sim_is_associated_to,
-                    ) = self._adaptivity_controller.compute_adaptivity(
-                        dt,
-                        self._micro_sims,
-                        similarity_dists,
-                        is_sim_active,
-                        sim_is_associated_to,
-                        self._data_for_adaptivity,
-                    )
-                    end_time = time.process_time()
-                    adaptivity_cpu_time = end_time - start_time
-
-                    if self._adaptivity_type == "local":
-                        active_sim_ids = np.where(is_sim_active)[0]
-                    elif self._adaptivity_type == "global":
-                        active_sim_ids = np.where(
-                            is_sim_active[
-                                self._global_ids_of_local_sims[
-                                    0
-                                ] : self._global_ids_of_local_sims[-1]
-                                + 1
-                            ]
-                        )[0]
-
-                    for active_id in active_sim_ids:
-                        self._micro_sims_active_steps[active_id] += 1
-
-                micro_sims_output = self._solve_micro_simulations_with_adaptivity(
-                    micro_sims_input, is_sim_active, sim_is_associated_to, dt
-                )
-
-                if self._output_adaptivity_cpu_time:
-                    for i in range(self._local_number_of_sims):
-                        micro_sims_output[i][
-                            "adaptivity_cpu_time"
-                        ] = adaptivity_cpu_time
-            else:
-                micro_sims_output = self._solve_micro_simulations(micro_sims_input, dt)
-=======
             micro_sims_output = micro_sim_solve(micro_sims_input, dt, adaptivity_data)
->>>>>>> 2e2beade
+
+            if self._output_adaptivity_cpu_time:
+                for i in range(self._local_number_of_sims):
+                    micro_sims_output[i]["adaptivity_cpu_time"] = adaptivity_cpu_time
 
             # Check if more than a certain percentage of the micro simulations have crashed and terminate if threshold is exceeded
             if self._interpolate_crashed_sims:
@@ -839,7 +772,7 @@
         adaptivity_data: list,
     ) -> list:
         """
-        Solve all micro simulations and assemble the micro simulations outputs in a list of dicts format.
+        Adaptively solve micro simulations and assemble the micro simulations outputs in a list of dicts format.
 
         Parameters
         ----------
