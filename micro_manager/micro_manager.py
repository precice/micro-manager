#!/usr/bin/env python3
"""
Micro Manager: a tool to initialize and adaptively control micro simulations and couple them via preCICE to a macro simulation
"""

import argparse
import os
import sys
import precice
from mpi4py import MPI
import numpy as np
import logging
import time
from copy import deepcopy
from typing import Dict

from .config import Config
from .micro_simulation import create_simulation_class
from .adaptivity.local_adaptivity import LocalAdaptivityCalculator
from .adaptivity.global_adaptivity import GlobalAdaptivityCalculator
from .domain_decomposition import DomainDecomposer

sys.path.append(os.getcwd())


class MicroManager:
    def __init__(self, config_file: str) -> None:
        """
        Constructor of MicroManager class.

        Parameters
        ----------
        config_file : string
            Name of the JSON configuration file (to be provided by the user)
        """
        self._comm = MPI.COMM_WORLD
        self._rank = self._comm.Get_rank()
        self._size = self._comm.Get_size()

        self._logger = logging.getLogger(__name__)
        self._logger.setLevel(level=logging.INFO)

        # Create file handler which logs messages
        fh = logging.FileHandler('micro-manager.log')
        fh.setLevel(logging.INFO)

        # Create formatter and add it to handlers
        formatter = logging.Formatter('[' + str(self._rank) + '] %(name)s -  %(levelname)s - %(message)s')
        fh.setFormatter(formatter)
        self._logger.addHandler(fh)  # add the handlers to the logger

        self._is_parallel = self._size > 1
        self._micro_sims_have_output = False

        self._logger.info("Provided configuration file: {}".format(config_file))
        self._config = Config(config_file)

        # Define the preCICE Participant
        self._participant = precice.Participant(
            "Micro-Manager",
            self._config.get_config_file_name(),
            self._rank,
            self._size)

<<<<<<< HEAD
        micro_file_name = self._config.get_micro_file_name()
        self._micro_problem = getattr(__import__(micro_file_name, fromlist=["MicroSimulation"]), "MicroSimulation")

        self._macro_mesh_name = self._config.get_macro_mesh_name()
=======
        self._macro_mesh_id = self._interface.get_mesh_id(self._config.get_macro_mesh_name())
>>>>>>> b0ae05db

        # Data names of data written to preCICE
        self._write_data_names = self._config.get_write_data_names()

        # Data names of data read from preCICE
        self._read_data_names = self._config.get_read_data_names()

        self._macro_bounds = self._config.get_macro_domain_bounds()

        if self._is_parallel:  # Simulation is run in parallel
            self._ranks_per_axis = self._config.get_ranks_per_axis()

        self._is_micro_solve_time_required = self._config.write_micro_solve_time()

        self._local_number_of_sims = 0
        self._global_number_of_micro_sims = 0
        self._is_rank_empty = False
        self._dt = 0
        self._mesh_vertex_ids = None  # IDs of macro vertices as set by preCICE
        self._micro_n_out = self._config.get_micro_output_n()

        self._is_adaptivity_on = self._config.turn_on_adaptivity()

        if self._is_adaptivity_on:
            self._number_of_micro_sims_for_adaptivity = 0

            self._data_for_adaptivity: Dict[str, np.ndarray] = dict()
            self._adaptivity_type = self._config.get_adaptivity_type()

            self._adaptivity_data_names = self._config.get_data_for_adaptivity()

            # Names of macro data to be used for adaptivity computation
            self._adaptivity_macro_data_names = dict()
            # Names of micro data to be used for adaptivity computation
            self._adaptivity_micro_data_names = dict()
            for name, is_data_vector in self._adaptivity_data_names.items():
                if name in self._read_data_names:
                    self._adaptivity_macro_data_names[name] = is_data_vector
                if name in self._write_data_names:
                    self._adaptivity_micro_data_names[name] = is_data_vector

            self._is_adaptivity_required_in_every_implicit_iteration = self._config.is_adaptivity_required_in_every_implicit_iteration()
            self._micro_sims_active_steps = None

    def initialize(self) -> None:
        """
        This function does the following things:
        - Decomposes the domain if the Micro Manager is executed in parallel
        - Initializes preCICE
        - Gets the macro mesh information from preCICE
        - Creates all micro simulation objects and initializes them if an initialization procedure is available
        - Writes initial data to preCICE
        """
        # Decompose the macro-domain and set the mesh access region for each
        # partition in preCICE
        assert len(self._macro_bounds) / \
            2 == self._participant.get_mesh_dimensions(self._macro_mesh_name), "Provided macro mesh bounds are of incorrect dimension"
        if self._is_parallel:
            domain_decomposer = DomainDecomposer(self._logger, self._participant.get_dimensions(), self._rank, self._size)
            coupling_mesh_bounds = domain_decomposer.decompose_macro_domain(self._macro_bounds, self._ranks_per_axis)
        else:
            coupling_mesh_bounds = self._macro_bounds

        self._participant.set_mesh_access_region(self._macro_mesh_name, coupling_mesh_bounds)

        # Problem starts here
        # Write initial data if required
        if self._participant.requires_initial_data():
            self.write_data_to_precice(micro_sims_output) # TODO: Problem: initialize has to be calling get_mesh_vertices_and_ids, but micro-sims-output is only available after but is needed for initial data. But we only have to call get_mesh_vertices_and_ids to get the number of local micro-sims. Can we do this without calling initialize?

        # initialize preCICE
        self._participant.initialize()
        self._dt = self._participant.get_max_time_step_size()
        # Problem ends here

<<<<<<< HEAD
        self._mesh_vertex_ids, mesh_vertex_coords = self._participant.get_mesh_vertices_and_ids(self._macro_mesh_name)
        self._local_number_of_micro_sims, _ = mesh_vertex_coords.shape
        self._logger.info("Number of local micro simulations = {}".format(self._local_number_of_micro_sims))
=======
        self._mesh_vertex_ids, mesh_vertex_coords = self._interface.get_mesh_vertices_and_ids(self._macro_mesh_id)
        self._local_number_of_sims, _ = mesh_vertex_coords.shape
        self._logger.info("Number of local micro simulations = {}".format(self._local_number_of_sims))
>>>>>>> b0ae05db

        if self._local_number_of_sims == 0:
            if self._is_parallel:
                self._logger.info(
                    "Rank {} has no micro simulations and hence will not do any computation.".format(
                        self._rank))
                self._is_rank_empty = True
            else:
                raise Exception("Micro Manager has no micro simulations.")

        nms_all_ranks = np.zeros(self._size, dtype=np.int64)
        # Gather number of micro simulations that each rank has, because this rank needs to know how many micro
        # simulations have been created by previous ranks, so that it can set
        # the correct global IDs
        self._comm.Allgather(np.array(self._local_number_of_sims), nms_all_ranks)

        # Get global number of micro simulations
        self._global_number_of_micro_sims = np.sum(nms_all_ranks)

        if self._is_adaptivity_on:
            for name, is_data_vector in self._adaptivity_data_names.items():
                if is_data_vector:
<<<<<<< HEAD
                    self._data_for_similarity_calc[name] = np.zeros(
                        (self._local_number_of_micro_sims, self._participant.get_data_dimensions(self._macro_mesh_name, name)))
=======
                    self._data_for_adaptivity[name] = np.zeros(
                        (self._local_number_of_sims, self._interface.get_dimensions()))
>>>>>>> b0ae05db
                else:
                    self._data_for_adaptivity[name] = np.zeros((self._local_number_of_sims))

        # Create lists of local and global IDs
        sim_id = np.sum(nms_all_ranks[:self._rank])
        self._global_ids_of_local_sims = []  # DECLARATION
        for i in range(self._local_number_of_sims):
            self._global_ids_of_local_sims.append(sim_id)
            sim_id += 1

        self._micro_sims = [None] * self._local_number_of_sims  # DECLARATION
        micro_sims_output = [None] * self._local_number_of_sims

        micro_problem = getattr(
            __import__(
                self._config.get_micro_file_name(),
                fromlist=["MicroSimulation"]),
            "MicroSimulation")

        if self._is_adaptivity_on:
            # Create micro simulation objects
            for i in range(self._local_number_of_sims):
                self._micro_sims[i] = create_simulation_class(
                    micro_problem)(self._global_ids_of_local_sims[i])

            # Create a map of micro simulation global IDs and the ranks on which they are
            micro_sims_on_this_rank = np.zeros(self._local_number_of_sims, dtype=np.intc)
            for i in range(self._local_number_of_sims):
                micro_sims_on_this_rank[i] = self._rank

            self._rank_of_sim = np.zeros(self._global_number_of_micro_sims, dtype=np.intc)  # DECLARATION
            self._comm.Allgather(micro_sims_on_this_rank, self._rank_of_sim)

            self._is_sim_on_this_rank = [False] * self._global_number_of_micro_sims  # DECLARATION
            for i in range(self._global_number_of_micro_sims):
                if self._rank_of_sim[i] == self._rank:
                    self._is_sim_on_this_rank[i] = True

            if self._adaptivity_type == "local":
                self._adaptivity_controller = LocalAdaptivityCalculator(
                    self._config, self._logger)
                self._number_of_micro_sims_for_adaptivity = self._local_number_of_sims
            elif self._adaptivity_type == "global":
                self._adaptivity_controller = GlobalAdaptivityCalculator(
                    self._config,
                    self._logger,
                    self._is_sim_on_this_rank,
                    self._rank_of_sim,
                    self._global_ids_of_local_sims,
                    self._comm,
                    self._rank)
                self._number_of_micro_sims_for_adaptivity = self._global_number_of_micro_sims

            self._micro_sims_active_steps = np.zeros(self._local_number_of_sims)
        else:
            for i in range(self._local_number_of_sims):
                self._micro_sims[i] = (
                    create_simulation_class(micro_problem)(self._global_ids_of_local_sims[i]))

        # Initialize micro simulations if initialize() method exists
        if hasattr(micro_problem, 'initialize') and callable(getattr(micro_problem, 'initialize')):
            for i in range(self._local_number_of_sims):
                micro_sims_output[i] = self._micro_sims[i].initialize()
                if micro_sims_output[i] is not None:
                    if self._is_micro_solve_time_required:
                        micro_sims_output[i]["micro_sim_time"] = 0.0
                    if self._is_adaptivity_on:
                        micro_sims_output[i]["active_state"] = 0
                        micro_sims_output[i]["active_steps"] = 0
                else:
                    micro_sims_output[i] = dict()
                    for name, is_data_vector in self._write_data_names.items():
                        if is_data_vector:
<<<<<<< HEAD
                            micro_sims_output[counter][name] = np.zeros(self._participant.get_data_dimensions(self._macro_mesh_name, name))
=======
                            micro_sims_output[i][name] = np.zeros(self._interface.get_dimensions())
>>>>>>> b0ae05db
                        else:
                            micro_sims_output[i][name] = 0.0

        self._logger.info("Micro simulations with global IDs {} - {} initialized.".format(
            self._global_ids_of_local_sims[0], self._global_ids_of_local_sims[-1]))

        self._micro_sims_have_output = False
        if hasattr(micro_problem, 'output') and callable(getattr(micro_problem, 'output')):
            self._micro_sims_have_output = True


    def read_data_from_precice(self) -> list:
        """
        Read data from preCICE. Depending on initial definition of whether a data is scalar or vector, the appropriate
        preCICE API command is called.

        Returns
        -------
        local_read_data : list
            List of dicts in which keys are names of data being read and the values are the data from preCICE.
        """
        read_data: Dict[str, list] = dict()
        for name in self._read_data_names.keys():
            read_data[name] = []

        for name, is_data_vector in self._read_data_names.items():
            read_data.update({name: self._participant.read_data(
                self._macro_mesh_name, name, self._mesh_vertex_ids, 1.)})

            if self._is_adaptivity_on:
                if name in self._adaptivity_macro_data_names:
                    self._data_for_adaptivity[name] = read_data[name]

        return [dict(zip(read_data, t)) for t in zip(*read_data.values())]

    def write_data_to_precice(self, micro_sims_output: list) -> None:
        """
        Write output of micro simulations to preCICE.

        Parameters
        ----------
        micro_sims_output : list
            List of dicts in which keys are names of data and the values are the data to be written to preCICE.
        """
        write_data: Dict[str, list] = dict()
        if not self._is_rank_empty:
            for name in micro_sims_output[0]:
                write_data[name] = []

            for output_dict in micro_sims_output:
                for name, values in output_dict.items():
                    write_data[name].append(values)

            for dname, is_data_vector in self._write_data_names.items():
                self._participant.write_data(
                    self._macro_mesh_name, dname, self._mesh_vertex_ids, write_data[dname])
        else:
            for dname, is_data_vector in self._write_data_names.items():
                self._participant.write_block_vector_data(
                    self._write_data_ids[dname], [], np.array([]))

    def solve_micro_simulations(self, micro_sims_input: list) -> list:
        """
        Solve all micro simulations using the data read from preCICE and assemble the micro simulations outputs in a list of dicts
        format.

        Parameters
        ----------
        micro_sims_input : list
            List of dicts in which keys are names of data and the values are the data which are required inputs to
            solve a micro simulation.

        Returns
        -------
        micro_sims_output : list
            List of dicts in which keys are names of data and the values are the data of the output of the micro
            simulations.
        """
        micro_sims_output = [None] * self._local_number_of_sims

        for count, sim in enumerate(self._micro_sims):
            start_time = time.time()
            micro_sims_output[count] = sim.solve(micro_sims_input[count], self._dt)
            end_time = time.time()

            if self._is_micro_solve_time_required:
                micro_sims_output[count]["micro_sim_time"] = end_time - start_time

        return micro_sims_output

    def solve_micro_simulations_with_adaptivity(
            self,
            micro_sims_input: list,
            is_sim_active: np.ndarray,
            sim_is_associated_to: np.ndarray) -> list:
        """
        Solve all micro simulations using the data read from preCICE and assemble the micro simulations outputs in a list of dicts
        format.

        Parameters
        ----------
        micro_sims_input : list
            List of dicts in which keys are names of data and the values are the data which are required inputs to
            solve a micro simulation.
        is_sim_active : numpy array
            1D array having state (active or inactive) of each micro simulation
        sim_is_associated_to : numpy array
            1D array with values of associated simulations of inactive simulations. Active simulations have None

        Returns
        -------
        micro_sims_output : list
            List of dicts in which keys are names of data and the values are the data of the output of the micro
            simulations.
        """
        if self._adaptivity_type == "global":
            active_sim_ids = np.where(
                is_sim_active[self._global_ids_of_local_sims[0]:self._global_ids_of_local_sims[-1] + 1])[0]
            inactive_sim_ids = np.where(
                is_sim_active[self._global_ids_of_local_sims[0]:self._global_ids_of_local_sims[-1] + 1] == False)[0]
        elif self._adaptivity_type == "local":
            active_sim_ids = np.where(is_sim_active)[0]
            inactive_sim_ids = np.where(is_sim_active == False)[0]

        micro_sims_output = [None] * self._local_number_of_sims

        # Solve all active micro simulations
        for active_id in active_sim_ids:
            start_time = time.time()
            micro_sims_output[active_id] = self._micro_sims[active_id].solve(micro_sims_input[active_id], self._dt)
            end_time = time.time()

            # Mark the micro sim as active for export
            micro_sims_output[active_id]["active_state"] = 1
            micro_sims_output[active_id]["active_steps"] = self._micro_sims_active_steps[active_id]

            if self._is_micro_solve_time_required:
                micro_sims_output[active_id]["micro_sim_time"] = end_time - start_time

        # For each inactive simulation, copy data from most similar active simulation
        if self._adaptivity_type == "global":
            self._adaptivity_controller.communicate_micro_output(is_sim_active, sim_is_associated_to, micro_sims_output)
        elif self._adaptivity_type == "local":
            for inactive_id in inactive_sim_ids:
                micro_sims_output[inactive_id] = deepcopy(
                    micro_sims_output[sim_is_associated_to[inactive_id]])

        # Resolve micro sim output data for inactive simulations
        for inactive_id in inactive_sim_ids:
            micro_sims_output[inactive_id]["active_state"] = 0
            micro_sims_output[inactive_id]["active_steps"] = self._micro_sims_active_steps[inactive_id]

            if self._is_micro_solve_time_required:
                micro_sims_output[inactive_id]["micro_sim_time"] = 0

        # Collect micro sim output for adaptivity
        for i in range(self._local_number_of_sims):
            for name in self._adaptivity_micro_data_names:
                self._data_for_adaptivity[name][i] = micro_sims_output[i][name]

        return micro_sims_output

    def solve(self):
        """
        This function handles the coupling time loop, including checkpointing and output.
        """
        t, n = 0, 0
        t_checkpoint, n_checkpoint = 0, 0

        if self._is_adaptivity_on:
            similarity_dists = np.zeros(
                (self._number_of_micro_sims_for_adaptivity,
                 self._number_of_micro_sims_for_adaptivity))

            # Start adaptivity calculation with all sims inactive
            is_sim_active = np.array([False] * self._number_of_micro_sims_for_adaptivity)

            # Activate the first one (a random choice)
            is_sim_active[0] = True

            # Associate all sims to the one active sim
            sim_is_associated_to = np.zeros((self._number_of_micro_sims_for_adaptivity), dtype=np.intc)
            sim_is_associated_to[0] = -2  # An active sim does not have an associated sim

        similarity_dists_cp = None
        is_sim_active_cp = None
        sim_is_associated_to_cp = None
        sim_states_cp = [None] * self._local_number_of_sims

<<<<<<< HEAD
        while self._participant.is_coupling_ongoing():
            if self._participant.requires_writing_checkpoint():
                for micro_sim in self._micro_sims:
                    micro_sim.save_checkpoint()
=======
        while self._interface.is_coupling_ongoing():
            if self._interface.is_action_required(precice.action_write_iteration_checkpoint()):
                for i in range(self._local_number_of_sims):
                    sim_states_cp[i] = self._micro_sims[i].get_state()
>>>>>>> b0ae05db
                t_checkpoint = t
                n_checkpoint = n

                if self._is_adaptivity_on:
                    if not self._is_adaptivity_required_in_every_implicit_iteration:
                        similarity_dists, is_sim_active, sim_is_associated_to = self._adaptivity_controller.compute_adaptivity(
                            self._dt, self._micro_sims, similarity_dists, is_sim_active, sim_is_associated_to, self._data_for_adaptivity)

                        # Only do checkpointing if adaptivity is computed once in every time window
                        similarity_dists_cp = np.copy(similarity_dists)
                        is_sim_active_cp = np.copy(is_sim_active)
                        sim_is_associated_to_cp = np.copy(sim_is_associated_to)

                    if self._adaptivity_type == "local":
                        active_sim_ids = np.where(is_sim_active)[0]
                    elif self._adaptivity_type == "global":
                        active_sim_ids = np.where(
                            is_sim_active[self._global_ids_of_local_sims[0]:self._global_ids_of_local_sims[-1] + 1])[0]

                    for active_id in active_sim_ids:
                        self._micro_sims_active_steps[active_id] += 1


            micro_sims_input = self.read_data_from_precice()

            if self._is_adaptivity_on:
                if self._is_adaptivity_required_in_every_implicit_iteration:
                    similarity_dists, is_sim_active, sim_is_associated_to = self._adaptivity_controller.compute_adaptivity(
                        self._dt, self._micro_sims, similarity_dists, is_sim_active, sim_is_associated_to, self._data_for_adaptivity)

                    if self._adaptivity_type == "local":
                        active_sim_ids = np.where(is_sim_active)[0]
                    elif self._adaptivity_type == "global":
                        active_sim_ids = np.where(
                            is_sim_active[self._global_ids_of_local_sims[0]:self._global_ids_of_local_sims[-1] + 1])[0]

                    for active_id in active_sim_ids:
                        self._micro_sims_active_steps[active_id] += 1

                micro_sims_output = self.solve_micro_simulations_with_adaptivity(
                    micro_sims_input, is_sim_active, sim_is_associated_to)
            else:
                micro_sims_output = self.solve_micro_simulations(micro_sims_input)

            self.write_data_to_precice(micro_sims_output)

            self._participant.advance(self._dt)
            self._dt = self._participant.get_max_time_step_size()

            t += self._dt
            n += 1

            # Revert all micro simulations to checkpoints if required
<<<<<<< HEAD
            if self._participant.requires_reading_checkpoint():
                for micro_sim in self._micro_sims:
                    micro_sim.reload_checkpoint()
=======
            if self._interface.is_action_required(precice.action_read_iteration_checkpoint()):
                for i in range(self._local_number_of_sims):
                    self._micro_sims[i].set_state(sim_states_cp[i])
>>>>>>> b0ae05db
                n = n_checkpoint
                t = t_checkpoint

                if self._is_adaptivity_on:
                    if not self._is_adaptivity_required_in_every_implicit_iteration:
                        similarity_dists = np.copy(similarity_dists_cp)
                        is_sim_active = np.copy(is_sim_active_cp)
                        sim_is_associated_to = np.copy(sim_is_associated_to_cp)

            else:  # Time window has converged, now micro output can be generated
                self._logger.info("Micro simulations {} - {} have converged at t = {}".format(
                    self._micro_sims[0].get_global_id(), self._micro_sims[-1].get_global_id(), t))

                if self._micro_sims_have_output:
                    if n % self._micro_n_out == 0:
                        for micro_sim in self._micro_sims:
                            micro_sim.output()

        self._participant.finalize()


def main():
    parser = argparse.ArgumentParser(description='.')
    parser.add_argument(
        'config_file',
        type=str,
        help='Path to the JSON config file of the manager.')

    args = parser.parse_args()
    config_file_path = args.config_file
    if not os.path.isabs(config_file_path):
        config_file_path = os.getcwd() + "/" + config_file_path

    manager = MicroManager(config_file_path)

    manager.initialize()

    manager.solve()


if __name__ == "__main__":
    main()<|MERGE_RESOLUTION|>--- conflicted
+++ resolved
@@ -62,14 +62,10 @@
             self._rank,
             self._size)
 
-<<<<<<< HEAD
         micro_file_name = self._config.get_micro_file_name()
         self._micro_problem = getattr(__import__(micro_file_name, fromlist=["MicroSimulation"]), "MicroSimulation")
 
         self._macro_mesh_name = self._config.get_macro_mesh_name()
-=======
-        self._macro_mesh_id = self._interface.get_mesh_id(self._config.get_macro_mesh_name())
->>>>>>> b0ae05db
 
         # Data names of data written to preCICE
         self._write_data_names = self._config.get_write_data_names()
@@ -135,25 +131,13 @@
 
         self._participant.set_mesh_access_region(self._macro_mesh_name, coupling_mesh_bounds)
 
-        # Problem starts here
-        # Write initial data if required
-        if self._participant.requires_initial_data():
-            self.write_data_to_precice(micro_sims_output) # TODO: Problem: initialize has to be calling get_mesh_vertices_and_ids, but micro-sims-output is only available after but is needed for initial data. But we only have to call get_mesh_vertices_and_ids to get the number of local micro-sims. Can we do this without calling initialize?
-
         # initialize preCICE
         self._participant.initialize()
         self._dt = self._participant.get_max_time_step_size()
-        # Problem ends here
-
-<<<<<<< HEAD
+
         self._mesh_vertex_ids, mesh_vertex_coords = self._participant.get_mesh_vertices_and_ids(self._macro_mesh_name)
         self._local_number_of_micro_sims, _ = mesh_vertex_coords.shape
         self._logger.info("Number of local micro simulations = {}".format(self._local_number_of_micro_sims))
-=======
-        self._mesh_vertex_ids, mesh_vertex_coords = self._interface.get_mesh_vertices_and_ids(self._macro_mesh_id)
-        self._local_number_of_sims, _ = mesh_vertex_coords.shape
-        self._logger.info("Number of local micro simulations = {}".format(self._local_number_of_sims))
->>>>>>> b0ae05db
 
         if self._local_number_of_sims == 0:
             if self._is_parallel:
@@ -176,13 +160,8 @@
         if self._is_adaptivity_on:
             for name, is_data_vector in self._adaptivity_data_names.items():
                 if is_data_vector:
-<<<<<<< HEAD
                     self._data_for_similarity_calc[name] = np.zeros(
                         (self._local_number_of_micro_sims, self._participant.get_data_dimensions(self._macro_mesh_name, name)))
-=======
-                    self._data_for_adaptivity[name] = np.zeros(
-                        (self._local_number_of_sims, self._interface.get_dimensions()))
->>>>>>> b0ae05db
                 else:
                     self._data_for_adaptivity[name] = np.zeros((self._local_number_of_sims))
 
@@ -256,13 +235,13 @@
                     micro_sims_output[i] = dict()
                     for name, is_data_vector in self._write_data_names.items():
                         if is_data_vector:
-<<<<<<< HEAD
-                            micro_sims_output[counter][name] = np.zeros(self._participant.get_data_dimensions(self._macro_mesh_name, name))
-=======
-                            micro_sims_output[i][name] = np.zeros(self._interface.get_dimensions())
->>>>>>> b0ae05db
+                            micro_sims_output[i][name] = np.zeros(self._participant.get_data_dimensions(self._macro_mesh_name, name))
                         else:
                             micro_sims_output[i][name] = 0.0
+
+        # Write initial data if required
+        if self._participant.requires_initial_data():
+            self.write_data_to_precice(micro_sims_output)
 
         self._logger.info("Micro simulations with global IDs {} - {} initialized.".format(
             self._global_ids_of_local_sims[0], self._global_ids_of_local_sims[-1]))
@@ -270,7 +249,6 @@
         self._micro_sims_have_output = False
         if hasattr(micro_problem, 'output') and callable(getattr(micro_problem, 'output')):
             self._micro_sims_have_output = True
-
 
     def read_data_from_precice(self) -> list:
         """
@@ -286,7 +264,7 @@
         for name in self._read_data_names.keys():
             read_data[name] = []
 
-        for name, is_data_vector in self._read_data_names.items():
+        for name in self._read_data_names.keys():
             read_data.update({name: self._participant.read_data(
                 self._macro_mesh_name, name, self._mesh_vertex_ids, 1.)})
 
@@ -314,13 +292,12 @@
                 for name, values in output_dict.items():
                     write_data[name].append(values)
 
-            for dname, is_data_vector in self._write_data_names.items():
+            for dname in self._write_data_names.keys():
                 self._participant.write_data(
                     self._macro_mesh_name, dname, self._mesh_vertex_ids, write_data[dname])
         else:
-            for dname, is_data_vector in self._write_data_names.items():
-                self._participant.write_block_vector_data(
-                    self._write_data_ids[dname], [], np.array([]))
+            for dname in self._write_data_names.keys():
+                self._participant.write_data(self._macro_mesh_name, dname, [], np.array([]))
 
     def solve_micro_simulations(self, micro_sims_input: list) -> list:
         """
@@ -450,17 +427,10 @@
         sim_is_associated_to_cp = None
         sim_states_cp = [None] * self._local_number_of_sims
 
-<<<<<<< HEAD
         while self._participant.is_coupling_ongoing():
             if self._participant.requires_writing_checkpoint():
-                for micro_sim in self._micro_sims:
-                    micro_sim.save_checkpoint()
-=======
-        while self._interface.is_coupling_ongoing():
-            if self._interface.is_action_required(precice.action_write_iteration_checkpoint()):
                 for i in range(self._local_number_of_sims):
                     sim_states_cp[i] = self._micro_sims[i].get_state()
->>>>>>> b0ae05db
                 t_checkpoint = t
                 n_checkpoint = n
 
@@ -514,15 +484,9 @@
             n += 1
 
             # Revert all micro simulations to checkpoints if required
-<<<<<<< HEAD
             if self._participant.requires_reading_checkpoint():
-                for micro_sim in self._micro_sims:
-                    micro_sim.reload_checkpoint()
-=======
-            if self._interface.is_action_required(precice.action_read_iteration_checkpoint()):
                 for i in range(self._local_number_of_sims):
                     self._micro_sims[i].set_state(sim_states_cp[i])
->>>>>>> b0ae05db
                 n = n_checkpoint
                 t = t_checkpoint
 
