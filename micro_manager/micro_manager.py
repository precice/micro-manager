#!/usr/bin/env python3
"""
Micro Manager is a tool to initialize and adaptively control micro simulations and couple them via preCICE to a macro simulation.
This files the class MicroManager which has the following callable public methods:

- solve
- initialize

Upon execution, an object of the class MicroManager is created using a given JSON file,
and the initialize and solve methods are called.

Detailed documentation: https://precice.org/tooling-micro-manager-overview.html
"""

import importlib
import os
import sys
import time
import inspect
from typing import Dict
from warnings import warn
from typing import Callable

import numpy as np
import time

import precice

import csv

from .micro_manager_base import MicroManager

from .adaptivity.global_adaptivity import GlobalAdaptivityCalculator
from .adaptivity.local_adaptivity import LocalAdaptivityCalculator

from .domain_decomposition import DomainDecomposer

from .micro_simulation import create_simulation_class
from .tools.logging_wrapper import Logger


try:
    from .interpolation import Interpolation
except ImportError:
    Interpolation = None

sys.path.append(os.getcwd())


class MicroManagerCoupling(MicroManager):
    def __init__(self, config_file: str) -> None:
        """
        Constructor.

        Parameters
        ----------
        config_file : string
            Name of the JSON configuration file (provided by the user).
        """
        super().__init__(config_file)

        self._logger = Logger(__name__, None, self._rank)

        self._config.set_logger(self._logger)
        self._config.read_json_micro_manager()

        # Data names of data to output to the snapshot database
        self._write_data_names = self._config.get_write_data_names()

        # Data names of data to read as input parameter to the simulations
        self._read_data_names = self._config.get_read_data_names()

        self._micro_dt = self._config.get_micro_dt()

        self._is_micro_solve_time_required = self._config.write_micro_solve_time()

        self._macro_mesh_name = self._config.get_macro_mesh_name()

        self._macro_bounds = self._config.get_macro_domain_bounds()

        if self._is_parallel:  # Simulation is run in parallel
            self._ranks_per_axis = self._config.get_ranks_per_axis()

        # Parameter for interpolation in case of a simulation crash
        self._interpolate_crashed_sims = self._config.interpolate_crashed_micro_sim()
        if self._interpolate_crashed_sims:
            if Interpolation is None:
                self._logger.log_info_one_rank(
                    "Interpolation is turned off as the required package is not installed."
                )
                self._interpolate_crashed_sims = False
            else:
                # The following parameters can potentially become configurable by the user in the future
                self._crash_threshold = 0.2
                self._number_of_nearest_neighbors = 4

        self._mesh_vertex_ids = None  # IDs of macro vertices as set by preCICE
        self._micro_n_out = self._config.get_micro_output_n()

        self._is_adaptivity_on = self._config.turn_on_adaptivity()

        if self._is_adaptivity_on:
            self._data_for_adaptivity: Dict[str, np.ndarray] = dict()

            self._adaptivity_data_names = self._config.get_data_for_adaptivity()

            # Names of macro data to be used for adaptivity computation
            self._adaptivity_macro_data_names = dict()

            # Names of micro data to be used for adaptivity computation
            self._adaptivity_micro_data_names = dict()
            for name, is_data_vector in self._adaptivity_data_names.items():
                if name in self._read_data_names:
                    self._adaptivity_macro_data_names[name] = is_data_vector
                if name in self._write_data_names:
                    self._adaptivity_micro_data_names[name] = is_data_vector

            self._adaptivity_in_every_implicit_step = (
                self._config.is_adaptivity_required_in_every_implicit_iteration()
            )
            self._micro_sims_active_steps = None

        self._adaptivity_output_n = self._config.get_adaptivity_output_n()
        self._output_adaptivity_cpu_time = self._config.output_adaptivity_cpu_time()

        # Define the preCICE Participant
        self._participant = precice.Participant(
            "Micro-Manager",
            self._config.get_precice_config_file_name(),
            self._rank,
            self._size,
        )

    # **************
    # Public methods
    # **************

    def solve(self) -> None:
        """
        Solve the problem using preCICE.
        - Handle checkpointing is implicit coupling is done.
        - Read data from preCICE, solve micro simulations, and write data to preCICE
        - If adaptivity is on, compute micro simulations adaptively.
        """
        t, n = 0, 0
        t_checkpoint, n_checkpoint = 0, 0
        sim_states_cp = [None] * self._local_number_of_sims
        number_of_active_sims = []

        micro_sim_solve = self._get_solve_variant()

        dt = min(self._participant.get_max_time_step_size(), self._micro_dt)

        if self._is_adaptivity_on:
            # If micro simulations have been initialized, compute adaptivity before starting the coupling
            if self._micro_sims_init:
                self._logger.log_info_one_rank(
                    "Micro simulations have been initialized, so adaptivity will be computed before the coupling begins."
                )

                self._adaptivity_controller.compute_adaptivity(
                    dt,
                    self._micro_sims,
                    self._data_for_adaptivity,
                )

        adaptivity_cpu_time = 0.0

        while self._participant.is_coupling_ongoing():

            dt = min(self._participant.get_max_time_step_size(), self._micro_dt)

            # Write a checkpoint
            if self._participant.requires_writing_checkpoint():
                for i in range(self._local_number_of_sims):
                    sim_states_cp[i] = self._micro_sims[i].get_state()
                t_checkpoint = t
                n_checkpoint = n

                if self._is_adaptivity_on:
                    if not self._adaptivity_in_every_implicit_step:
                        start_time = time.process_time()
                        self._adaptivity_controller.compute_adaptivity(
                            dt,
                            self._micro_sims,
                            self._data_for_adaptivity,
                        )

                        end_time = time.process_time()

                        adaptivity_cpu_time = end_time - start_time

                        # Only checkpoint the adaptivity configuration if adaptivity is computed
                        # once in every time window
                        self._adaptivity_controller.write_checkpoint()

                        active_sim_ids = (
                            self._adaptivity_controller.get_active_sim_ids()
                        )

                        for active_id in active_sim_ids:
                            self._micro_sims_active_steps[active_id] += 1

            micro_sims_input = self._read_data_from_precice(dt)

            micro_sims_output, adaptivity_time = micro_sim_solve(micro_sims_input, dt)

            if self._output_adaptivity_cpu_time:
                adaptivity_cpu_time += adaptivity_time
                for i in range(self._local_number_of_sims):
                    micro_sims_output[i]["adaptivity_cpu_time"] = adaptivity_cpu_time

            # Check if more than a certain percentage of the micro simulations have crashed and terminate if threshold is exceeded
            if self._interpolate_crashed_sims:
                crashed_sims_on_all_ranks = np.zeros(self._size, dtype=np.int64)
                self._comm.Allgather(
                    np.sum(self._has_sim_crashed), crashed_sims_on_all_ranks
                )

                if self._is_parallel:
                    crash_ratio = (
                        np.sum(crashed_sims_on_all_ranks) / self._global_number_of_sims
                    )
                else:
                    crash_ratio = np.sum(self._has_sim_crashed) / len(
                        self._has_sim_crashed
                    )

                if crash_ratio > self._crash_threshold:
                    self._logger.log_info_any_rank(
                        "{:.1%} of the micro simulations have crashed exceeding the threshold of {:.1%}. "
                        "Exiting simulation.".format(crash_ratio, self._crash_threshold)
                    )
                    sys.exit()

            self._write_data_to_precice(micro_sims_output)

            t += dt
            n += 1

            self._participant.advance(dt)

            # Revert micro simulations to their last checkpoints if required
            if self._participant.requires_reading_checkpoint():
                for i in range(self._local_number_of_sims):
                    self._micro_sims[i].set_state(sim_states_cp[i])
                n = n_checkpoint
                t = t_checkpoint

                # If adaptivity is computed only once per time window, the states of sims need to be reset too
                if self._is_adaptivity_on:
                    if not self._adaptivity_in_every_implicit_step:
                        self._adaptivity_controller.read_checkpoint()

            if (
                self._participant.is_time_window_complete()
            ):  # Time window has converged, now micro output can be generated
                if self._micro_sims_have_output:
                    if n % self._micro_n_out == 0:
                        for sim in self._micro_sims:
                            sim.output()

<<<<<<< HEAD
                if self._is_adaptivity_on:
                    number_of_active_sims.append(np.sum(is_sim_active))
=======
                if (
                    self._is_adaptivity_on
                    and n % self._adaptivity_output_n == 0
                    and self._rank == 0
                ):
                    self._adaptivity_controller.log_metrics(n)

                self._logger.log_info_one_rank("Time window {} converged.".format(n))
>>>>>>> 5bedd24e

        self._participant.finalize()

        if self._is_adaptivity_on:
            avg_active_sims = np.mean(number_of_active_sims)

            if self._rank == 0:
                avg_active_sims_all_ranks = self._comm.gather(avg_active_sims, root=0)
                with open(
                    "active_sims_data.csv",
                    "w",
                    newline="",
                ) as file:
                    writer = csv.writer(file)
                    writer.writerow(["Rank", "Average number of active simulations"])
                    for i in range(self._size):
                        writer.writerow([i, avg_active_sims_all_ranks[i]])

    def initialize(self) -> None:
        """
        Initialize the Micro Manager by performing the following tasks:
        - Decompose the domain if the Micro Manager is executed in parallel.
        - Initialize preCICE.
        - Gets the macro mesh information from preCICE.
        - Create all micro simulation objects and initialize them if an initialize() method is available.
        - If required, write initial data to preCICE.
        """
        # Decompose the macro-domain and set the mesh access region for each partition in preCICE
        assert len(self._macro_bounds) / 2 == self._participant.get_mesh_dimensions(
            self._macro_mesh_name
        ), "Provided macro mesh bounds are of incorrect dimension"
        if self._is_parallel:
            domain_decomposer = DomainDecomposer(
                self._participant.get_mesh_dimensions(self._macro_mesh_name),
                self._rank,
                self._size,
            )
            coupling_mesh_bounds = domain_decomposer.decompose_macro_domain(
                self._macro_bounds, self._ranks_per_axis
            )
        else:
            coupling_mesh_bounds = self._macro_bounds

        self._participant.set_mesh_access_region(
            self._macro_mesh_name, coupling_mesh_bounds
        )

        # initialize preCICE
        self._participant.initialize()

        (
            self._mesh_vertex_ids,
            self._mesh_vertex_coords,
        ) = self._participant.get_mesh_vertex_ids_and_coordinates(self._macro_mesh_name)
        assert self._mesh_vertex_coords.size != 0, "Macro mesh has no vertices."

        self._local_number_of_sims, _ = self._mesh_vertex_coords.shape

        if self._local_number_of_sims == 0:
            if self._is_parallel:
                self._logger.log_info_any_rank(
                    "Rank {} has no micro simulations and hence will not do any computation.".format(
                        self._rank
                    )
                )
                self._is_rank_empty = True
            else:
                raise Exception("Micro Manager has no micro simulations.")

        nms_all_ranks = np.zeros(self._size, dtype=np.int64)
        # Gather number of micro simulations that each rank has, because this rank needs to know how many micro
        # simulations have been created by previous ranks, so that it can set
        # the correct global IDs
        self._comm.Allgatherv(np.array(self._local_number_of_sims), nms_all_ranks)

        max_nms = np.max(nms_all_ranks)
        min_nms = np.min(nms_all_ranks)

        if (
            max_nms != min_nms
        ):  # if the number of maximum and minimum micro simulations per rank are different
            self._logger.log_info_one_rank(
                "The following ranks have the maximum number of micro simulations ({}): {}".format(
                    max_nms, np.where(nms_all_ranks == max_nms)[0]
                )
            )
            self._logger.log_info_one_rank(
                "The following ranks have the minimum number of micro simulations ({}): {}".format(
                    min_nms, np.where(nms_all_ranks == min_nms)[0]
                )
            )
        else:  # if the number of maximum and minimum micro simulations per rank are the same
            self._logger.log_info_one_rank(
                "All ranks have the same number of micro simulations: {}".format(
                    max_nms
                )
            )

        # Get global number of micro simulations
        self._global_number_of_sims: int = np.sum(nms_all_ranks)

        self._logger.log_info_one_rank(
            "Total number of micro simulations: {}".format(self._global_number_of_sims)
        )

        if self._is_adaptivity_on:
            for name, is_data_vector in self._adaptivity_data_names.items():
                if is_data_vector:
                    self._data_for_adaptivity[name] = np.zeros(
                        (
                            self._local_number_of_sims,
                            self._participant.get_data_dimensions(
                                self._macro_mesh_name, name
                            ),
                        )
                    )
                else:
                    self._data_for_adaptivity[name] = np.zeros(
                        (self._local_number_of_sims)
                    )

        # Create lists of local and global IDs
        sim_id = np.sum(nms_all_ranks[: self._rank])
        self._global_ids_of_local_sims = []  # DECLARATION
        for i in range(self._local_number_of_sims):
            self._global_ids_of_local_sims.append(sim_id)
            sim_id += 1

        # Setup for simulation crashes
        self._has_sim_crashed = [False] * self._local_number_of_sims
        if self._interpolate_crashed_sims:
            self._interpolant = Interpolation(self._logger)

        micro_problem = getattr(
            importlib.import_module(
                self._config.get_micro_file_name(), "MicroSimulation"
            ),
            "MicroSimulation",
        )

        # Create micro simulation objects
        self._micro_sims = []
        for i in range(self._local_number_of_sims):
            self._micro_sims.append(
                create_simulation_class(micro_problem)(
                    self._global_ids_of_local_sims[i]
                )
            )

        if self._is_adaptivity_on:
            if self._config.get_adaptivity_type() == "local":
                self._adaptivity_controller: LocalAdaptivityCalculator = (
                    LocalAdaptivityCalculator(
                        self._config, self._rank, self._comm, self._local_number_of_sims
                    )
                )
            elif self._config.get_adaptivity_type() == "global":
                self._adaptivity_controller: GlobalAdaptivityCalculator = (
                    GlobalAdaptivityCalculator(
                        self._config,
                        self._global_number_of_sims,
                        self._global_ids_of_local_sims,
                        self._rank,
                        self._comm,
                    )
                )

            self._micro_sims_active_steps = np.zeros(
                self._local_number_of_sims
            )  # DECLARATION

        self._micro_sims_init = False  # DECLARATION

        # Read initial data from preCICE, if it is available
        initial_data = self._read_data_from_precice(dt=0)

        if not initial_data:
            is_initial_data_available = False
        else:
            is_initial_data_available = True

        # Boolean which states if the initialize() method of the micro simulation requires initial data
        is_initial_data_required = False

        # Check if provided micro simulation has an initialize() method
        if hasattr(micro_problem, "initialize") and callable(
            getattr(micro_problem, "initialize")
        ):
            self._micro_sims_init = True  # Starting value before setting

            try:  # Try to get the signature of the initialize() method, if it is written in Python
                argspec = inspect.getfullargspec(micro_problem.initialize)
                if (
                    len(argspec.args) == 1
                ):  # The first argument in the signature is self
                    is_initial_data_required = False
                elif len(argspec.args) == 2:
                    is_initial_data_required = True
                else:
                    raise Exception(
                        "The initialize() method of the Micro simulation has an incorrect number of arguments."
                    )
            except TypeError:
                self._logger.log_info_one_rank(
                    "The signature of initialize() method of the micro simulation cannot be determined. Trying to determine the signature by calling the method."
                )
                # Try to get the signature of the initialize() method, if it is not written in Python
                try:  # Try to call the initialize() method without initial data
                    self._micro_sims[0].initialize()
                    is_initial_data_required = False
                except TypeError:
                    self._logger.log_info_one_rank(
                        "The initialize() method of the micro simulation has arguments. Attempting to call it again with initial data."
                    )
                    try:  # Try to call the initialize() method with initial data
                        self._micro_sims[0].initialize(initial_data[0])
                        is_initial_data_required = True
                    except TypeError:
                        raise Exception(
                            "The initialize() method of the Micro simulation has an incorrect number of arguments."
                        )

        if is_initial_data_required and not is_initial_data_available:
            raise Exception(
                "The initialize() method of the Micro simulation requires initial data, but no initial data has been provided."
            )

        if not is_initial_data_required and is_initial_data_available:
            warn(
                "The initialize() method is only allowed to return data which is required for the adaptivity calculation."
            )

        # Get initial data from micro simulations if initialize() method exists
        if self._micro_sims_init:

            # Call initialize() method of the micro simulation to check if it returns any initial data
            if is_initial_data_required:
                initial_micro_output = self._micro_sims[0].initialize(initial_data[0])
            else:
                initial_micro_output = self._micro_sims[0].initialize()

            if (
                initial_micro_output is None
            ):  # Check if the detected initialize() method returns any data
                warn(
                    "The initialize() call of the Micro simulation has not returned any initial data."
                    " This means that the initialize() call has no effect on the adaptivity. The initialize method will nevertheless still be called."
                )
                self._micro_sims_init = False

                if is_initial_data_required:
                    for i in range(1, self._local_number_of_sims):
                        self._micro_sims[i].initialize(initial_data[i])
                else:
                    for i in range(1, self._local_number_of_sims):
                        self._micro_sims[i].initialize()
            else:  # Case where the initialize() method returns data
                if self._is_adaptivity_on:
                    # Save initial data from first micro simulation as we anyway have it
                    for name in initial_micro_output.keys():
                        if name in self._data_for_adaptivity:
                            self._data_for_adaptivity[name][0] = initial_micro_output[
                                name
                            ]
                        else:
                            raise Exception(
                                "The initialize() method needs to return data which is required for the adaptivity calculation."
                            )

                    # Gather initial data from the rest of the micro simulations
                    if is_initial_data_required:
                        for i in range(1, self._local_number_of_sims):
                            initial_micro_output = self._micro_sims[i].initialize(
                                initial_data[i]
                            )
                            for name in self._adaptivity_micro_data_names:
                                self._data_for_adaptivity[name][
                                    i
                                ] = initial_micro_output[name]
                    else:
                        for i in range(1, self._local_number_of_sims):
                            initial_micro_output = self._micro_sims[i].initialize()
                            for name in self._adaptivity_micro_data_names:
                                self._data_for_adaptivity[name][
                                    i
                                ] = initial_micro_output[name]
                else:
                    warn(
                        "The initialize() method of the Micro simulation returns initial data, but adaptivity is turned off. The returned data will be ignored. The initialize method will nevertheless still be called."
                    )
                    if is_initial_data_required:
                        for i in range(1, self._local_number_of_sims):
                            self._micro_sims[i].initialize(initial_data[i])
                    else:
                        for i in range(1, self._local_number_of_sims):
                            self._micro_sims[i].initialize()

        self._micro_sims_have_output = False
        if hasattr(micro_problem, "output") and callable(
            getattr(micro_problem, "output")
        ):
            self._micro_sims_have_output = True

    # ***************
    # Private methods
    # ***************

    def _read_data_from_precice(self, dt) -> list:
        """
        Read data from preCICE.

        Parameters
        ----------
        dt : float
            Time step size at which data is to be read from preCICE.

        Returns
        -------
        local_read_data : list
            List of dicts in which keys are names of data being read and the values are the data from preCICE.
        """
        read_data: Dict[str, list] = dict()
        for name in self._read_data_names.keys():
            read_data[name] = []

        for name in self._read_data_names.keys():
            read_data.update(
                {
                    name: self._participant.read_data(
                        self._macro_mesh_name, name, self._mesh_vertex_ids, dt
                    )
                }
            )

            if self._is_adaptivity_on:
                if name in self._adaptivity_macro_data_names:
                    self._data_for_adaptivity[name] = read_data[name]

        return [dict(zip(read_data, t)) for t in zip(*read_data.values())]

    def _write_data_to_precice(self, data: list) -> None:
        """
        Write data to preCICE.

        Parameters
        ----------
        data : list
            List of dicts in which keys are names of data and the values are the data to be written to preCICE.
        """
        data_dict: Dict[str, list] = dict()
        if not self._is_rank_empty:
            for name in data[0]:
                data_dict[name] = []

            for d in data:
                for name, values in d.items():
                    data_dict[name].append(values)

            for dname in self._write_data_names.keys():
                self._participant.write_data(
                    self._macro_mesh_name,
                    dname,
                    self._mesh_vertex_ids,
                    data_dict[dname],
                )
        else:
            for dname in self._write_data_names.keys():
                self._participant.write_data(
                    self._macro_mesh_name, dname, [], np.array([])
                )

    def _solve_micro_simulations(self, micro_sims_input: list, dt: float) -> tuple:
        """
        Solve all micro simulations and assemble the micro simulations outputs in a list of dicts format.

        Parameters
        ----------
        micro_sims_input : list
            List of dicts in which keys are names of data and the values are the data which are required inputs to
            solve a micro simulation.
        dt : float
            Time step size.

        Returns
        -------
        micro_sims_output : list
            List of dicts in which keys are names of data and the values are the data of the output of the micro
            simulations.
        """
        micro_sims_output: list[dict] = [None] * self._local_number_of_sims

        for count, sim in enumerate(self._micro_sims):
            # If micro simulation has not crashed in a previous iteration, attempt to solve it
            if not self._has_sim_crashed[count]:
                # Attempt to solve the micro simulation
                try:
                    start_time = time.process_time()
                    micro_sims_output[count] = sim.solve(micro_sims_input[count], dt)
                    end_time = time.process_time()
                    # Write solve time of the macro simulation if required and the simulation has not crashed
                    if self._is_micro_solve_time_required:
                        micro_sims_output[count]["solve_cpu_time"] = (
                            end_time - start_time
                        )

                # If simulation crashes, log the error and keep the output constant at the previous iteration's output
                except Exception as error_message:
                    self._logger.log_error_any_rank(
                        "Micro simulation at macro coordinates {} with input {} has experienced an error. "
                        "See next entry on this rank for error message.".format(
                            self._mesh_vertex_coords[count], micro_sims_input[count]
                        )
                    )
                    self._logger.log_error_any_rank(error_message)
                    self._has_sim_crashed[count] = True

        # If interpolate is off, terminate after crash
        if not self._interpolate_crashed_sims:
            crashed_sims_on_all_ranks = np.zeros(self._size, dtype=np.int64)
            self._comm.Allgather(
                np.sum(self._has_sim_crashed), crashed_sims_on_all_ranks
            )
            if sum(crashed_sims_on_all_ranks) > 0:
                self._logger.log_info_any_rank(
                    "Exiting simulation after micro simulation crash."
                )
                sys.exit()

        # Interpolate result for crashed simulation
        unset_sims = [
            count for count, value in enumerate(micro_sims_output) if value is None
        ]

        # Iterate over all crashed simulations to interpolate output
        if self._interpolate_crashed_sims:
            for unset_sim in unset_sims:
                self._logger.log_info_any_rank(
                    "Interpolating output for crashed simulation at macro vertex {}.".format(
                        self._mesh_vertex_coords[unset_sim]
                    )
                )
                micro_sims_output[unset_sim] = self._interpolate_output_for_crashed_sim(
                    micro_sims_input, micro_sims_output, unset_sim
                )

        return micro_sims_output, 0.0

    def _solve_micro_simulations_with_adaptivity(
        self, micro_sims_input: list, dt: float
    ) -> tuple:
        """
        Adaptively solve micro simulations and assemble the micro simulations outputs in a list of dicts format.

        Parameters
        ----------
        micro_sims_input : list
            List of dicts in which keys are names of data and the values are the data which are required inputs to
            solve a micro simulation.
        dt : float
            Time step size.

        Returns
        -------
        micro_sims_output : list
            List of dicts in which keys are names of data and the values are the data of the output of the micro
            simulations.
        """
        adaptivity_cpu_time = 0.0

        if self._adaptivity_in_every_implicit_step:
            start_time = time.process_time()
            self._adaptivity_controller.compute_adaptivity(
                dt,
                self._micro_sims,
                self._data_for_adaptivity,
            )
            end_time = time.process_time()

            adaptivity_cpu_time = end_time - start_time

            active_sim_ids = self._adaptivity_controller.get_active_sim_ids()

            for active_id in active_sim_ids:
                self._micro_sims_active_steps[active_id] += 1

        active_sim_ids = self._adaptivity_controller.get_active_sim_ids()
        inactive_sim_ids = self._adaptivity_controller.get_inactive_sim_ids()

        micro_sims_output = [None] * self._local_number_of_sims

        # Solve all active micro simulations
        for active_id in active_sim_ids:
            # If micro simulation has not crashed in a previous iteration, attempt to solve it
            if not self._has_sim_crashed[active_id]:
                # Attempt to solve the micro simulation
                try:
                    start_time = time.process_time()
                    micro_sims_output[active_id] = self._micro_sims[active_id].solve(
                        micro_sims_input[active_id], dt
                    )
                    end_time = time.process_time()
                    # Write solve time of the macro simulation if required and the simulation has not crashed
                    if self._is_micro_solve_time_required:
                        micro_sims_output[active_id]["solve_cpu_time"] = (
                            end_time - start_time
                        )

                    # Mark the micro sim as active for export
                    micro_sims_output[active_id]["active_state"] = 1
                    micro_sims_output[active_id][
                        "active_steps"
                    ] = self._micro_sims_active_steps[active_id]

                # If simulation crashes, log the error and keep the output constant at the previous iteration's output
                except Exception as error_message:
                    self._logger.log_error_any_rank(
                        "Micro simulation at macro coordinates {} has experienced an error. "
                        "See next entry on this rank for error message.".format(
                            self._mesh_vertex_coords[active_id]
                        )
                    )
                    self._logger.log_error_any_rank(error_message)
                    self._has_sim_crashed[active_id] = True

        # If interpolate is off, terminate after crash
        if not self._interpolate_crashed_sims:
            crashed_sims_on_all_ranks = np.zeros(self._size, dtype=np.int64)
            self._comm.Allgather(
                np.sum(self._has_sim_crashed), crashed_sims_on_all_ranks
            )
            if sum(crashed_sims_on_all_ranks) > 0:
                self._logger.log_error_any_rank(
                    "Exiting simulation after micro simulation crash."
                )
                sys.exit()

        # Interpolate result for crashed simulation
        unset_sims = []
        for active_id in active_sim_ids:
            if micro_sims_output[active_id] is None:
                unset_sims.append(active_id)

        # Iterate over all crashed simulations to interpolate output
        if self._interpolate_crashed_sims:
            for unset_sim in unset_sims:
                self._logger.log_info_any_rank(
                    "Interpolating output for crashed simulation at macro vertex {}.".format(
                        self._mesh_vertex_coords[unset_sim]
                    )
                )

                micro_sims_output[unset_sim] = self._interpolate_output_for_crashed_sim(
                    micro_sims_input, micro_sims_output, unset_sim, active_sim_ids
                )

        start_time = time.process_time()
        micro_sims_output = self._adaptivity_controller.get_full_field_micro_output(
            micro_sims_output
        )
        end_time = time.process_time()

        adaptivity_cpu_time += end_time - start_time

        # Resolve micro sim output data for inactive simulations
        for inactive_id in inactive_sim_ids:
            micro_sims_output[inactive_id]["active_state"] = 0
            micro_sims_output[inactive_id][
                "active_steps"
            ] = self._micro_sims_active_steps[inactive_id]

            if self._is_micro_solve_time_required:
                micro_sims_output[inactive_id]["solve_cpu_time"] = 0

        # Collect micro sim output for adaptivity calculation
        for i in range(self._local_number_of_sims):
            for name in self._adaptivity_micro_data_names:
                self._data_for_adaptivity[name][i] = micro_sims_output[i][name]

        return micro_sims_output, adaptivity_cpu_time

    def _get_solve_variant(self) -> Callable[[list, float], list]:
        """
        Get the solve variant function based on the adaptivity type.

        Returns
        -------
        solve_variant : Callable
            Solve variant function based on the adaptivity type.
        """
        if self._is_adaptivity_on:
            solve_variant = self._solve_micro_simulations_with_adaptivity
        else:
            solve_variant = self._solve_micro_simulations

        return solve_variant

    def _interpolate_output_for_crashed_sim(
        self,
        micro_sims_input: list,
        micro_sims_output: list,
        unset_sim: int,
        active_sim_ids: np.ndarray = None,
    ) -> dict:
        """
        Using the output of neighboring simulations, interpolate the output for a crashed simulation.

        Parameters
        ----------
        micro_sims_input : list
            List of dicts in which keys are names of data and the values are the data which are required inputs to
            solve a micro simulation.
        micro_sims_output : list
            List dicts containing output of local micro simulations.
        unset_sim : int
            Index of the crashed simulation in the list of all local simulations currently interpolating.
        active_sim_ids : numpy.ndarray, optional
            Array of active simulation IDs.

        Returns
        -------
        output_interpol : dict
            Result of the interpolation in which keys are names of data and the values are the data.
        """
        # Find neighbors of the crashed simulation in active and non-crashed simulations
        # Set iteration length to only iterate over active simulations
        if self._is_adaptivity_on:
            iter_length = active_sim_ids
        else:
            iter_length = range(len(micro_sims_input))
        micro_sims_active_input_lists = []
        micro_sims_active_values = []
        # Turn crashed simulation macro parameters into list to use as coordinate for interpolation
        crashed_position = []
        for value in micro_sims_input[unset_sim].values():
            if isinstance(value, np.ndarray) or isinstance(value, list):
                crashed_position.extend(value)
            else:
                crashed_position.append(value)
        # Turn active simulation macro parameters into lists to use as coordinates for interpolation based on parameters
        for i in iter_length:
            if not self._has_sim_crashed[i]:
                # Collect macro data at one macro vertex
                intermediate_list = []
                for value in micro_sims_input[i].values():
                    if isinstance(value, np.ndarray) or isinstance(value, list):
                        intermediate_list.extend(value)
                    else:
                        intermediate_list.append(value)
                # Create lists of macro data for interpolation
                micro_sims_active_input_lists.append(intermediate_list)
                micro_sims_active_values.append(micro_sims_output[i].copy())
        # Find nearest neighbors
        if len(micro_sims_active_input_lists) == 0:
            self._logger.log_error_any_rank(
                "No active neighbors available for interpolation at macro vertex {}. Value cannot be interpolated".format(
                    self._mesh_vertex_coords[unset_sim]
                )
            )
            return None
        else:
            nearest_neighbors = self._interpolant.get_nearest_neighbor_indices(
                micro_sims_active_input_lists,
                crashed_position,
                self._number_of_nearest_neighbors,
            )
        # Interpolate
        interpol_space = []
        interpol_values = []
        # Collect neighbor vertices for interpolation
        for neighbor in nearest_neighbors:
            # Remove data not required for interpolation from values
            if self._is_adaptivity_on:
                interpol_space.append(micro_sims_active_input_lists[neighbor].copy())
                interpol_values.append(micro_sims_active_values[neighbor].copy())
                interpol_values[-1].pop("solve_cpu_time", None)
                interpol_values[-1].pop("active_state", None)
                interpol_values[-1].pop("active_steps", None)
            else:
                interpol_space.append(micro_sims_active_input_lists[neighbor].copy())
                interpol_values.append(micro_sims_active_values[neighbor].copy())
                interpol_values[-1].pop("solve_cpu_time", None)

        # Interpolate for each parameter
        output_interpol = dict()
        for key in interpol_values[0].keys():
            key_values = []  # DECLARATION
            # Collect values of current parameter from neighboring simulations
            for elems in range(len(interpol_values)):
                key_values.append(interpol_values[elems][key])
            output_interpol[key] = self._interpolant.interpolate(
                interpol_space, crashed_position, key_values
            )
        # Reintroduce removed information
        if self._is_micro_solve_time_required:
            output_interpol["solve_cpu_time"] = 0
        if self._is_adaptivity_on:
            output_interpol["active_state"] = 1
            output_interpol["active_steps"] = self._micro_sims_active_steps[unset_sim]
        return output_interpol<|MERGE_RESOLUTION|>--- conflicted
+++ resolved
@@ -260,10 +260,6 @@
                         for sim in self._micro_sims:
                             sim.output()
 
-<<<<<<< HEAD
-                if self._is_adaptivity_on:
-                    number_of_active_sims.append(np.sum(is_sim_active))
-=======
                 if (
                     self._is_adaptivity_on
                     and n % self._adaptivity_output_n == 0
@@ -272,7 +268,6 @@
                     self._adaptivity_controller.log_metrics(n)
 
                 self._logger.log_info_one_rank("Time window {} converged.".format(n))
->>>>>>> 5bedd24e
 
         self._participant.finalize()
 
@@ -767,7 +762,6 @@
         for active_id in active_sim_ids:
             # If micro simulation has not crashed in a previous iteration, attempt to solve it
             if not self._has_sim_crashed[active_id]:
-                # Attempt to solve the micro simulation
                 try:
                     start_time = time.process_time()
                     micro_sims_output[active_id] = self._micro_sims[active_id].solve(
