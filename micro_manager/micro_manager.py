#!/usr/bin/env python3
"""
Micro Manager is a tool to initialize and adaptively control micro simulations and couple them via preCICE to a macro simulation.
This files the class MicroManager which has the following callable public methods:

- solve
- initialize

Upon execution, an object of the class MicroManager is created using a given JSON file,
and the initialize and solve methods are called.

Detailed documentation: https://precice.org/tooling-micro-manager-overview.html
"""

import importlib
import os
import sys
import time
import inspect
from typing import Callable

import numpy as np
import time
from psutil import Process
import csv
import subprocess

import precice

from .micro_manager_base import MicroManager

from .adaptivity.global_adaptivity import GlobalAdaptivityCalculator
from .adaptivity.local_adaptivity import LocalAdaptivityCalculator

from .domain_decomposition import DomainDecomposer

from .micro_simulation import create_simulation_class
from .tools.logging_wrapper import Logger


try:
    from .interpolation import Interpolation
except ImportError:
    Interpolation = None

sys.path.append(os.getcwd())


class MicroManagerCoupling(MicroManager):
    def __init__(self, config_file: str, log_file: str = "") -> None:
        """
        Constructor.

        Parameters
        ----------
        config_file : string
            Name of the JSON configuration file (provided by the user).
        """
        super().__init__(config_file)

        self._logger = Logger(__name__, log_file, self._rank)

        self._config.set_logger(self._logger)
        self._config.read_json_micro_manager()

        self._memory_usage_output_type = self._config.get_memory_usage_output_type()
        self._memory_usage_output_n = self._config.get_memory_usage_output_n()

        self._output_dir = self._config.get_output_dir()

        if self._output_dir is not None:
            self._output_dir = os.path.abspath(self._output_dir) + "/"
            subprocess.run(["mkdir", "-p", self._output_dir])  # Create output directory
        else:
            self._output_dir = os.path.abspath(os.getcwd()) + "/"

        # Data names of data to output to the snapshot database
        self._write_data_names = self._config.get_write_data_names()

        # Data names of data to read as input parameter to the simulations
        self._read_data_names = self._config.get_read_data_names()

        self._micro_dt = self._config.get_micro_dt()

        self._is_micro_solve_time_required = self._config.write_micro_solve_time()

        self._macro_mesh_name = self._config.get_macro_mesh_name()

        self._macro_bounds = self._config.get_macro_domain_bounds()

        if self._is_parallel:  # Simulation is run in parallel
            self._ranks_per_axis = self._config.get_ranks_per_axis()

        # Parameter for interpolation in case of a simulation crash
        self._interpolate_crashed_sims = self._config.interpolate_crashed_micro_sim()
        if self._interpolate_crashed_sims:
            if Interpolation is None:
                self._logger.log_info_rank_zero(
                    "Interpolation is turned off as the required package is not installed."
                )
                self._interpolate_crashed_sims = False
            else:
                # The following parameters can potentially become configurable by the user in the future
                self._crash_threshold = 0.2
                self._number_of_nearest_neighbors = 4

        self._mesh_vertex_ids = None  # IDs of macro vertices as set by preCICE
        self._micro_n_out = self._config.get_micro_output_n()

        self._lazy_init = self._config.initialize_sims_lazily()

        self._is_adaptivity_on = self._config.turn_on_adaptivity()

        if self._is_adaptivity_on:
            self._data_for_adaptivity: dict[str, list] = dict()

            self._adaptivity_data_names = self._config.get_data_for_adaptivity()

            # Names of macro data to be used for adaptivity computation
            self._adaptivity_macro_data_names: list = []

            # Names of micro data to be used for adaptivity computation
            self._adaptivity_micro_data_names: list = []
            for name in self._adaptivity_data_names:
                if name in self._read_data_names:
                    self._adaptivity_macro_data_names.append(name)
                if name in self._write_data_names:
                    self._adaptivity_micro_data_names.append(name)

            self._adaptivity_in_every_implicit_step = (
                self._config.is_adaptivity_required_in_every_implicit_iteration()
            )

        self._adaptivity_n = self._config.get_adaptivity_n()
        self._adaptivity_output_n = self._config.get_adaptivity_output_n()

        # Define the preCICE Participant
        self._participant = precice.Participant(
            "Micro-Manager",
            self._config.get_precice_config_file_name(),
            self._rank,
            self._size,
        )

    # **************
    # Public methods
    # **************

    def solve(self) -> None:
        """
        Solve the problem using preCICE.
        - Handle checkpointing is implicit coupling is done.
        - Read data from preCICE, solve micro simulations, and write data to preCICE
        - If adaptivity is on, compute micro simulations adaptively.
        """
        t, n = 0, 0
        sim_states_cp = [None] * self._local_number_of_sims
        mem_usage: list = []
        mem_usage_n = []

        process = Process()

        micro_sim_solve = self._get_solve_variant()

        dt = min(self._participant.get_max_time_step_size(), self._micro_dt)

        first_iteration = True

        while self._participant.is_coupling_ongoing():

            dt = min(self._participant.get_max_time_step_size(), self._micro_dt)

            if self._is_adaptivity_on:
                if (self._adaptivity_in_every_implicit_step or first_iteration) and (
                    n % self._adaptivity_n == 0
                ):
                    self._adaptivity_controller.compute_adaptivity(
                        dt,
                        self._micro_sims,
                        self._data_for_adaptivity,
                    )

                    # Write a checkpoint if a simulation is just activated.
                    # This checkpoint will be asynchronous to the checkpoints written at the start of the time window.
                    for i in range(self._local_number_of_sims):
                        if sim_states_cp[i] is None and self._micro_sims[i]:
                            sim_states_cp[i] = self._micro_sims[i].get_state()

                    active_sim_ids = self._adaptivity_controller.get_active_sim_ids()

                    for active_id in active_sim_ids:
                        self._micro_sims_active_steps[active_id] += 1

            # Write a checkpoint
            if self._participant.requires_writing_checkpoint():
                for i in range(self._local_number_of_sims):
                    sim_states_cp[i] = (
                        self._micro_sims[i].get_state() if self._micro_sims[i] else None
                    )

            micro_sims_input = self._read_data_from_precice(dt)

            micro_sims_output = micro_sim_solve(micro_sims_input, dt)

            # Check if more than a certain percentage of the micro simulations have crashed and terminate if threshold is exceeded
            if self._interpolate_crashed_sims:
                crashed_sims_on_all_ranks = np.zeros(self._size, dtype=np.int64)
                self._comm.Allgather(
                    np.sum(self._has_sim_crashed), crashed_sims_on_all_ranks
                )

                if self._is_parallel:
                    crash_ratio = (
                        np.sum(crashed_sims_on_all_ranks) / self._global_number_of_sims
                    )
                else:
                    crash_ratio = np.sum(self._has_sim_crashed) / len(
                        self._has_sim_crashed
                    )

                if crash_ratio > self._crash_threshold:
                    self._logger.log_info(
                        "{:.1%} of the micro simulations have crashed exceeding the threshold of {:.1%}. "
                        "Exiting simulation.".format(crash_ratio, self._crash_threshold)
                    )
                    sys.exit()

            self._write_data_to_precice(micro_sims_output)

            self._participant.advance(dt)

            # Revert micro simulations to their last checkpoints if required
            if self._participant.requires_reading_checkpoint():
                for i in range(self._local_number_of_sims):
                    if self._micro_sims[i]:
                        self._micro_sims[i].set_state(sim_states_cp[i])
                first_iteration = False

            if (
                self._participant.is_time_window_complete()
            ):  # Time window has converged, now micro output can be generated
<<<<<<< HEAD
                self._logger.info(
                    "Micro simulations {} - {} have converged at t = {}".format(
                        self._micro_sims[0].get_global_id(),
                        self._micro_sims[-1].get_global_id(),
                        t,
                    )
                )
                if self._is_adaptivity_on:
                    self._adaptivity_controller._convergence_status = [] # Clear convergence status
=======
                t += dt  # Update time to the end of the time window
                n += 1  # Update time step to the end of the time window
>>>>>>> ca1166bf

                if self._micro_sims_have_output:
                    if n % self._micro_n_out == 0:
                        for sim in self._micro_sims:
                            if sim:
                                sim.output()

                if self._is_adaptivity_on and (
                    n % self._adaptivity_output_n == 0 or n == 1
                ):
                    self._adaptivity_controller.log_metrics(n)

                if self._memory_usage_output_type and (
                    n % self._memory_usage_output_n == 0 or n == 1
                ):
                    mem_usage.append(process.memory_info().rss / 1024**2)
                    mem_usage_n.append(n)

                self._logger.log_info_rank_zero("Time window {} converged.".format(n))

                # Reset first iteration flag for the next time window
                first_iteration = True

        if self._memory_usage_output_type and n % self._memory_usage_output_n != 0:
            mem_usage.append(process.memory_info().rss / 1024**2)
            mem_usage_n.append(n)

        if self._is_adaptivity_on and n % self._adaptivity_output_n != 0:
            self._adaptivity_controller.log_metrics(n)

        if (
            self._memory_usage_output_type == "all"
            or self._memory_usage_output_type == "local"
        ):
            mem_usage_output_file = (
                self._output_dir + "peak_mem_usage_" + str(self._rank) + ".csv"
            )
            with open(mem_usage_output_file, mode="w", newline="") as file:
                writer = csv.writer(file)
                writer.writerow(["Time window", "RSS (MB)"])
                for i, rss_mb in enumerate(mem_usage):
                    writer.writerow([mem_usage_n[i], rss_mb])

        if (
            self._memory_usage_output_type == "all"
            or self._memory_usage_output_type == "global"
        ):
            mem_usage = np.array(
                mem_usage
            )  # Convert to numpy array for collective Gather operation
            global_mem_usage = None
            if self._rank == 0:
                global_mem_usage = np.empty(
                    [self._size, len(mem_usage)], dtype=np.float64
                )

            self._comm.Gather(mem_usage, global_mem_usage, root=0)

            if self._rank == 0:
                avg_mem_usage = np.zeros((len(mem_usage)))
                for t in range(len(mem_usage)):
                    rank_wise_mem_usage = 0
                    for r in range(self._size):
                        rank_wise_mem_usage += global_mem_usage[r][t]
                    avg_mem_usage[t] = rank_wise_mem_usage / self._size

                mem_usage_output_file = (
                    self._output_dir + "global_avg_peak_mem_usage.csv"
                )
                with open(mem_usage_output_file, mode="w", newline="") as file:
                    writer = csv.writer(file)
                    writer.writerow(["Time window", "RSS (MB)"])
                    for i, rss_mb in enumerate(avg_mem_usage):
                        writer.writerow([mem_usage_n[i], rss_mb])

        self._participant.finalize()

    def initialize(self) -> None:
        """
        Initialize the Micro Manager by performing the following tasks:
        - Decompose the domain if the Micro Manager is executed in parallel.
        - Initialize preCICE.
        - Gets the macro mesh information from preCICE.
        - Create all micro simulation objects and initialize them if an initialize() method is available.
        - If required, write initial data to preCICE.
        """
        # Decompose the macro-domain and set the mesh access region for each partition in preCICE
        if not len(self._macro_bounds) / 2 == self._participant.get_mesh_dimensions(
            self._macro_mesh_name
        ):
            raise Exception("Provided macro mesh bounds are of incorrect dimension")

        if self._is_parallel:
            if not len(self._ranks_per_axis) == self._participant.get_mesh_dimensions(
                self._macro_mesh_name
            ):
                raise Exception(
                    "Provided ranks combination is of incorrect dimension"
                    " and does not match the dimensions of the macro mesh."
                )

            domain_decomposer = DomainDecomposer(
                self._rank,
                self._size,
            )
            coupling_mesh_bounds = domain_decomposer.decompose_macro_domain(
                self._macro_bounds, self._ranks_per_axis
            )
        else:
            coupling_mesh_bounds = self._macro_bounds

        self._participant.set_mesh_access_region(
            self._macro_mesh_name, coupling_mesh_bounds
        )

        # initialize preCICE
        self._participant.initialize()

        (
            self._mesh_vertex_ids,
            self._mesh_vertex_coords,
        ) = self._participant.get_mesh_vertex_ids_and_coordinates(self._macro_mesh_name)

        if self._mesh_vertex_coords.size == 0:
            raise Exception("Macro mesh has no vertices.")

        self._local_number_of_sims, _ = self._mesh_vertex_coords.shape

        if self._local_number_of_sims == 0:
            if self._is_parallel:
                self._logger.log_info(
                    "Rank {} has no micro simulations and hence will not do any computation.".format(
                        self._rank
                    )
                )
                self._is_rank_empty = True
            else:
                raise Exception("Micro Manager has no micro simulations.")

        nms_all_ranks = np.zeros(self._size, dtype=np.int64)
        # Gather number of micro simulations that each rank has, because this rank needs to know how many micro
        # simulations have been created by previous ranks, so that it can set
        # the correct global IDs
        self._comm.Allgatherv(np.array(self._local_number_of_sims), nms_all_ranks)

        max_nms = np.max(nms_all_ranks)
        min_nms = np.min(nms_all_ranks)

        if (
            max_nms != min_nms
        ):  # if the number of maximum and minimum micro simulations per rank are different
            self._logger.log_info_rank_zero(
                "The following ranks have the maximum number of micro simulations ({}): {}".format(
                    max_nms, np.where(nms_all_ranks == max_nms)[0]
                )
            )
            self._logger.log_info_rank_zero(
                "The following ranks have the minimum number of micro simulations ({}): {}".format(
                    min_nms, np.where(nms_all_ranks == min_nms)[0]
                )
            )
        else:  # if the number of maximum and minimum micro simulations per rank are the same
            self._logger.log_info_rank_zero(
                "All ranks have the same number of micro simulations: {}".format(
                    max_nms
                )
            )

        # Get global number of micro simulations
        self._global_number_of_sims: int = np.sum(nms_all_ranks)

        self._logger.log_info_rank_zero(
            "Total number of micro simulations: {}".format(self._global_number_of_sims)
        )

        if self._is_adaptivity_on:
            for name in self._adaptivity_data_names:
                self._data_for_adaptivity[name] = [0] * self._local_number_of_sims

        # Create lists of local and global IDs
        sim_id = np.sum(nms_all_ranks[: self._rank])
        self._global_ids_of_local_sims = []  # DECLARATION
        for i in range(self._local_number_of_sims):
            self._global_ids_of_local_sims.append(sim_id)
            sim_id += 1

        # Setup for simulation crashes
        self._has_sim_crashed = [False] * self._local_number_of_sims
        if self._interpolate_crashed_sims:
            self._interpolant = Interpolation(self._logger)

        micro_problem = getattr(
            importlib.import_module(
                self._config.get_micro_file_name(), "MicroSimulation"
            ),
            "MicroSimulation",
        )

        # Create micro simulation objects
        self._micro_sims = [0] * self._local_number_of_sims
        if not self._lazy_init:
            for i in range(self._local_number_of_sims):
                self._micro_sims[i] = create_simulation_class(micro_problem)(
                    self._global_ids_of_local_sims[i]
                )

        if self._is_adaptivity_on:
            if self._config.get_adaptivity_type() == "local":
                self._adaptivity_controller: LocalAdaptivityCalculator = (
                    LocalAdaptivityCalculator(
                        self._config,
                        self._local_number_of_sims,
                        self._participant,
                        self._rank,
                        self._comm,
                    )
                )
            elif self._config.get_adaptivity_type() == "global":
                self._adaptivity_controller: GlobalAdaptivityCalculator = (
                    GlobalAdaptivityCalculator(
                        self._config,
                        self._global_number_of_sims,
                        self._global_ids_of_local_sims,
                        self._participant,
                        self._rank,
                        self._comm,
                    )
                )

            self._micro_sims_active_steps = np.zeros(
                self._local_number_of_sims
            )  # DECLARATION

        self._micro_sims_init = False  # DECLARATION

        # Read initial data from preCICE, if it is available
        initial_data = self._read_data_from_precice(dt=0)

        first_id = 0  # 0 if lazy initialization is off, otherwise the first active simulation ID
        micro_sims_to_init = range(
            1, self._local_number_of_sims
        )  # All sims if lazy init is off, otherwise all active simulations

        if not initial_data:
            is_initial_data_available = False
        else:
            is_initial_data_available = True
            if (
                self._lazy_init
            ):  # For lazy initialization, compute adaptivity with the initial macro data
                for i in range(self._local_number_of_sims):
                    for name in self._adaptivity_macro_data_names:
                        self._data_for_adaptivity[name][i] = initial_data[i][name]

                self._adaptivity_controller.compute_adaptivity(
                    self._micro_dt, self._micro_sims, self._data_for_adaptivity
                )

                active_sim_ids = self._adaptivity_controller.get_active_sim_ids()

                if active_sim_ids.size == 0:
                    self._logger.log_info(
                        "There are no active simulations on this rank."
                    )
                    return

                for i in active_sim_ids:
                    self._micro_sims[i] = create_simulation_class(micro_problem)(
                        self._global_ids_of_local_sims[i]
                    )

                first_id = active_sim_ids[0]  # First active simulation ID
                micro_sims_to_init = (
                    active_sim_ids  # Only active simulations will be initialized
                )

        # Boolean which states if the initialize() method of the micro simulation requires initial data
        sim_requires_init_data = False

        # Check if provided micro simulation has an initialize() method
        if hasattr(micro_problem, "initialize") and callable(
            getattr(micro_problem, "initialize")
        ):
            self._micro_sims_init = True  # Starting value before setting

            try:  # Try to get the signature of the initialize() method, if it is written in Python
                argspec = inspect.getfullargspec(micro_problem.initialize)
                if (
                    len(argspec.args) == 1
                ):  # The first argument in the signature is self
                    sim_requires_init_data = False
                elif len(argspec.args) == 2:
                    sim_requires_init_data = True
                else:
                    raise Exception(
                        "The initialize() method of the Micro simulation has an incorrect number of arguments."
                    )
            except TypeError:
                self._logger.log_info_rank_zero(
                    "The signature of initialize() method of the micro simulation cannot be determined. Trying to determine the signature by calling the method."
                )
                # Try to get the signature of the initialize() method, if it is not written in Python
                try:  # Try to call the initialize() method without initial data
                    self._micro_sims[first_id].initialize()
                    sim_requires_init_data = False
                except TypeError:
                    self._logger.log_info_rank_zero(
                        "The initialize() method of the micro simulation has arguments. Attempting to call it again with initial data."
                    )
                    try:  # Try to call the initialize() method with initial data
                        self._micro_sims[first_id].initialize(initial_data[first_id])
                        sim_requires_init_data = True
                    except TypeError:
                        raise Exception(
                            "The initialize() method of the Micro simulation has an incorrect number of arguments."
                        )

        if sim_requires_init_data and not is_initial_data_available:
            raise Exception(
                "The initialize() method of the Micro simulation requires initial data, but no initial macro data has been provided."
            )

        # Get initial data from micro simulations if initialize() method exists
        if self._micro_sims_init:

            # Call initialize() method of the micro simulation to check if it returns any initial data
            if sim_requires_init_data:
                initial_micro_output = self._micro_sims[first_id].initialize(
                    initial_data[first_id]
                )
            else:
                initial_micro_output = self._micro_sims[first_id].initialize()

            if (
                initial_micro_output is None
            ):  # Check if the detected initialize() method returns any data
                self._logger.log_warning(
                    "The initialize() call of the Micro simulation has not returned any initial data."
                    " This means that the initialize() call has no effect on the adaptivity. The initialize method will nevertheless still be called."
                )
                self._micro_sims_init = False

                if sim_requires_init_data:
                    for i in micro_sims_to_init:
                        self._micro_sims[i].initialize(initial_data[i])
                else:
                    for i in micro_sims_to_init:
                        self._micro_sims[i].initialize()
            else:  # Case where the initialize() method returns data
                if self._is_adaptivity_on:
                    initial_micro_data: dict[str, list] = dict()

                    for name in initial_micro_output.keys():
                        initial_micro_data[name] = [0] * self._local_number_of_sims
                        # Save initial data from first micro simulation as we anyway have it
                        initial_micro_data[name][first_id] = initial_micro_output[name]

                    # Save initial data from first micro simulation as we anyway have it
                    for name in initial_micro_output.keys():
                        if name in self._data_for_adaptivity:
                            self._data_for_adaptivity[name][
                                first_id
                            ] = initial_micro_output[name]
                        else:
                            raise Exception(
                                "The initialize() method needs to return data which is required for the adaptivity calculation."
                            )

                    # Gather initial data from the rest of the micro simulations
                    if sim_requires_init_data:
                        for i in micro_sims_to_init:
                            initial_micro_output = self._micro_sims[i].initialize(
                                initial_data[i]
                            )
                            for name in self._adaptivity_micro_data_names:
                                self._data_for_adaptivity[name][
                                    i
                                ] = initial_micro_output[name]
                                initial_micro_data[name][i] = initial_micro_output[name]
                    else:
                        for i in micro_sims_to_init:
                            initial_micro_output = self._micro_sims[i].initialize()
                            for name in self._adaptivity_micro_data_names:
                                self._data_for_adaptivity[name][
                                    i
                                ] = initial_micro_output[name]
                                initial_micro_data[name][i] = initial_micro_output[name]

                    if (
                        self._lazy_init
                    ):  # If lazy initialization is on, initial states of inactive simulations need to be determined
                        self._adaptivity_controller.get_full_field_micro_output(
                            initial_micro_data
                        )
                        for i in range(self._local_number_of_sims):
                            for name in self._adaptivity_micro_data_names:
                                self._data_for_adaptivity[name][i] = initial_micro_data[
                                    name
                                ][i]
                        del initial_micro_data  # Once the initial data is fed into the adaptivity data, it is no longer required

                else:
                    self._logger.log_warning_rank_zero(
                        "The initialize() method of the Micro simulation returns initial data, but adaptivity is turned off. The returned data will be ignored. The initialize method will nevertheless still be called."
                    )
                    if sim_requires_init_data:
                        for i in range(1, self._local_number_of_sims):
                            self._micro_sims[i].initialize(initial_data[i])
                    else:
                        for i in range(1, self._local_number_of_sims):
                            self._micro_sims[i].initialize()

        self._micro_sims_have_output = False
        if hasattr(micro_problem, "output") and callable(
            getattr(micro_problem, "output")
        ):
            self._micro_sims_have_output = True

    # ***************
    # Private methods
    # ***************

    def _read_data_from_precice(self, dt) -> list:
        """
        Read data from preCICE.

        Parameters
        ----------
        dt : float
            Time step size at which data is to be read from preCICE.

        Returns
        -------
        local_read_data : list
            List of dicts in which keys are names of data being read and the values are the data from preCICE.
        """
        read_data: dict[str, list] = dict()

        for name in self._read_data_names:
            read_data[name] = []

        for name in self._read_data_names:
            read_data.update(
                {
                    name: self._participant.read_data(
                        self._macro_mesh_name, name, self._mesh_vertex_ids, dt
                    )
                }
            )

            if self._is_adaptivity_on:
                if name in self._adaptivity_macro_data_names:
                    self._data_for_adaptivity[name] = read_data[name]

        return [dict(zip(read_data, t)) for t in zip(*read_data.values())]

    def _write_data_to_precice(self, data: list) -> None:
        """
        Write data to preCICE.

        Parameters
        ----------
        data : list
            List of dicts in which keys are names of data and the values are the data to be written to preCICE.
        """
        data_dict: dict[str, list] = dict()
        if not self._is_rank_empty:
            for name in data[0]:
                data_dict[name] = []

            for d in data:
                for name, values in d.items():
                    data_dict[name].append(values)

            for dname in self._write_data_names:
                self._participant.write_data(
                    self._macro_mesh_name,
                    dname,
                    self._mesh_vertex_ids,
                    data_dict[dname],
                )
        else:
            for dname in self._write_data_names:
                self._participant.write_data(
                    self._macro_mesh_name, dname, [], np.array([])
                )

    def _solve_micro_simulations(self, micro_sims_input: list, dt: float) -> list:
        """
        Solve all micro simulations and assemble the micro simulations outputs in a list of dicts format.

        Parameters
        ----------
        micro_sims_input : list
            List of dicts in which keys are names of data and the values are the data which are required inputs to
            solve a micro simulation.
        dt : float
            Time step size.

        Returns
        -------
        micro_sims_output : list
            List of dicts in which keys are names of data and the values are the data which are required outputs of
        """
        micro_sims_output: list[dict] = [None] * self._local_number_of_sims

        for count, sim in enumerate(self._micro_sims):
            # If micro simulation has not crashed in a previous iteration, attempt to solve it
            if not self._has_sim_crashed[count]:
                # Attempt to solve the micro simulation
                try:
                    start_time = time.process_time()
                    micro_sims_output[count] = sim.solve(micro_sims_input[count], dt)
                    end_time = time.process_time()
                    # Write solve time of the macro simulation if required and the simulation has not crashed
                    if self._is_micro_solve_time_required:
                        micro_sims_output[count]["solve_cpu_time"] = (
                            end_time - start_time
                        )

                # If simulation crashes, log the error and keep the output constant at the previous iteration's output
                except Exception as error_message:
                    self._logger.log_error(
                        "Micro simulation at macro coordinates {} with input {} has experienced an error. "
                        "See next entry on this rank for error message.".format(
                            self._mesh_vertex_coords[count], micro_sims_input[count]
                        )
                    )
                    self._logger.log_error(error_message)
                    self._has_sim_crashed[count] = True

        # If interpolate is off, terminate after crash
        if not self._interpolate_crashed_sims:
            crashed_sims_on_all_ranks = np.zeros(self._size, dtype=np.int64)
            self._comm.Allgather(
                np.sum(self._has_sim_crashed), crashed_sims_on_all_ranks
            )
            if sum(crashed_sims_on_all_ranks) > 0:
                self._logger.log_info(
                    "Exiting simulation after micro simulation crash."
                )
                sys.exit()

        # Interpolate result for crashed simulation
        unset_sims = [
            count for count, value in enumerate(micro_sims_output) if value is None
        ]

        # Iterate over all crashed simulations to interpolate output
        if self._interpolate_crashed_sims:
            for unset_sim in unset_sims:
                self._logger.log_info(
                    "Interpolating output for crashed simulation at macro vertex {}.".format(
                        self._mesh_vertex_coords[unset_sim]
                    )
                )
                micro_sims_output[unset_sim] = self._interpolate_output_for_crashed_sim(
                    micro_sims_input, micro_sims_output, unset_sim
                )

        return micro_sims_output

    def _solve_micro_simulations_with_adaptivity(
        self, micro_sims_input: list, dt: float
    ) -> list:
        """
        Adaptively solve micro simulations and assemble the micro simulations outputs in a list of dicts format.

        Parameters
        ----------
        micro_sims_input : list
            List of dicts in which keys are names of data and the values are the data which are required inputs to
            solve a micro simulation.
        dt : float
            Time step size.

        Returns
        -------
        micro_sims_output : list
            List of dicts in which keys are names of data and the values are the data which are required outputs of
        """
        active_sim_ids = self._adaptivity_controller.get_active_sim_ids()

        micro_sims_output = [0] * self._local_number_of_sims

        # Solve all active micro simulations
        for active_id in active_sim_ids:
            # If micro simulation has not crashed in a previous iteration, attempt to solve it
            if not self._has_sim_crashed[active_id]:
                # Attempt to solve the micro simulation
                try:
                    start_time = time.process_time()
                    micro_sims_output[active_id] = self._micro_sims[active_id].solve(
                        micro_sims_input[active_id], dt
                    )
                    end_time = time.process_time()
                    # Write solve time of the macro simulation if required and the simulation has not crashed
                    if self._is_micro_solve_time_required:
                        micro_sims_output[active_id]["solve_cpu_time"] = (
                            end_time - start_time
                        )

                    # Mark the micro sim as active for export
                    micro_sims_output[active_id]["active_state"] = 1
                    micro_sims_output[active_id][
                        "active_steps"
                    ] = self._micro_sims_active_steps[active_id]

                # If simulation crashes, log the error and keep the output constant at the previous iteration's output
                except Exception as error_message:
                    self._logger.log_error(
                        "Micro simulation at macro coordinates {} has experienced an error. "
                        "See next entry on this rank for error message.".format(
                            self._mesh_vertex_coords[active_id]
                        )
                    )
                    self._logger.log_error(error_message)
                    self._has_sim_crashed[active_id] = True

        # If interpolate is off, terminate after crash
        if not self._interpolate_crashed_sims:
            crashed_sims_on_all_ranks = np.zeros(self._size, dtype=np.int64)
            self._comm.Allgather(
                np.sum(self._has_sim_crashed), crashed_sims_on_all_ranks
            )
            if sum(crashed_sims_on_all_ranks) > 0:
                self._logger.log_error(
                    "Exiting simulation after micro simulation crash."
                )
                sys.exit()

        # Interpolate result for crashed simulation
        unset_sims = []
        for active_id in active_sim_ids:
            if micro_sims_output[active_id] == 0:
                unset_sims.append(active_id)

        # Iterate over all crashed simulations to interpolate output
        if self._interpolate_crashed_sims:
            for unset_sim in unset_sims:
                self._logger.log_info(
                    "Interpolating output for crashed simulation at macro vertex {}.".format(
                        self._mesh_vertex_coords[unset_sim]
                    )
                )

                micro_sims_output[unset_sim] = self._interpolate_output_for_crashed_sim(
                    micro_sims_input, micro_sims_output, unset_sim, active_sim_ids
                )

        micro_sims_output = self._adaptivity_controller.get_full_field_micro_output(
            micro_sims_output
        )

        inactive_sim_ids = self._adaptivity_controller.get_inactive_sim_ids()

        # Resolve micro sim output data for inactive simulations
        for inactive_id in inactive_sim_ids:
            micro_sims_output[inactive_id]["active_state"] = 0
            micro_sims_output[inactive_id][
                "active_steps"
            ] = self._micro_sims_active_steps[inactive_id]

            if self._is_micro_solve_time_required:
                micro_sims_output[inactive_id]["solve_cpu_time"] = 0

        # Collect micro sim output for adaptivity calculation
        for i in range(self._local_number_of_sims):
            for name in self._adaptivity_micro_data_names:
                self._data_for_adaptivity[name][i] = micro_sims_output[i][name]

        # Add similarity constants to the output
        ref_const = self._adaptivity_controller._get_adaptive_refining_const()
        self._logger.info("getting adaptivity constants to send to macro {}".format(ref_const))
        for inactive_id in inactive_sim_ids:
            micro_sims_output[inactive_id]["refine_const"] = ref_const
        for active_id in active_sim_ids:
            micro_sims_output[active_id]["refine_const"] = ref_const

        return micro_sims_output

    def _get_solve_variant(self) -> Callable[[list, float], list]:
        """
        Get the solve variant function based on the adaptivity type.

        Returns
        -------
        solve_variant : Callable
            Solve variant function based on the adaptivity type.
        """
        if self._is_adaptivity_on:
            solve_variant = self._solve_micro_simulations_with_adaptivity
        else:
            solve_variant = self._solve_micro_simulations

        return solve_variant

    def _interpolate_output_for_crashed_sim(
        self,
        micro_sims_input: list,
        micro_sims_output: list,
        unset_sim: int,
        active_sim_ids: np.ndarray = None,
    ) -> dict:
        """
        Using the output of neighboring simulations, interpolate the output for a crashed simulation.

        Parameters
        ----------
        micro_sims_input : list
            List of dicts in which keys are names of data and the values are the data which are required inputs to
            solve a micro simulation.
        micro_sims_output : list
            List dicts containing output of local micro simulations.
        unset_sim : int
            Index of the crashed simulation in the list of all local simulations currently interpolating.
        active_sim_ids : numpy.ndarray, optional
            Array of active simulation IDs.

        Returns
        -------
        output_interpol : dict
            Result of the interpolation in which keys are names of data and the values are the data.
        """
        # Find neighbors of the crashed simulation in active and non-crashed simulations
        # Set iteration length to only iterate over active simulations
        if self._is_adaptivity_on:
            iter_length = active_sim_ids
        else:
            iter_length = range(len(micro_sims_input))
        micro_sims_active_input_lists = []
        micro_sims_active_values = []
        # Turn crashed simulation macro parameters into list to use as coordinate for interpolation
        crashed_position = []
        for value in micro_sims_input[unset_sim].values():
            if isinstance(value, np.ndarray) or isinstance(value, list):
                crashed_position.extend(value)
            else:
                crashed_position.append(value)
        # Turn active simulation macro parameters into lists to use as coordinates for interpolation based on parameters
        for i in iter_length:
            if not self._has_sim_crashed[i]:
                # Collect macro data at one macro vertex
                intermediate_list = []
                for value in micro_sims_input[i].values():
                    if isinstance(value, np.ndarray) or isinstance(value, list):
                        intermediate_list.extend(value)
                    else:
                        intermediate_list.append(value)
                # Create lists of macro data for interpolation
                micro_sims_active_input_lists.append(intermediate_list)
                micro_sims_active_values.append(micro_sims_output[i].copy())
        # Find nearest neighbors
        if len(micro_sims_active_input_lists) == 0:
            self._logger.log_error(
                "No active neighbors available for interpolation at macro vertex {}. Value cannot be interpolated".format(
                    self._mesh_vertex_coords[unset_sim]
                )
            )
            return None
        else:
            nearest_neighbors = self._interpolant.get_nearest_neighbor_indices(
                micro_sims_active_input_lists,
                crashed_position,
                self._number_of_nearest_neighbors,
            )
        # Interpolate
        interpol_space = []
        interpol_values = []
        # Collect neighbor vertices for interpolation
        for neighbor in nearest_neighbors:
            # Remove data not required for interpolation from values
            if self._is_adaptivity_on:
                interpol_space.append(micro_sims_active_input_lists[neighbor].copy())
                interpol_values.append(micro_sims_active_values[neighbor].copy())
                interpol_values[-1].pop("solve_cpu_time", None)
                interpol_values[-1].pop("active_state", None)
                interpol_values[-1].pop("active_steps", None)
            else:
                interpol_space.append(micro_sims_active_input_lists[neighbor].copy())
                interpol_values.append(micro_sims_active_values[neighbor].copy())
                interpol_values[-1].pop("solve_cpu_time", None)

        # Interpolate for each parameter
        output_interpol = dict()
        for key in interpol_values[0].keys():
            key_values = []  # DECLARATION
            # Collect values of current parameter from neighboring simulations
            for elems in range(len(interpol_values)):
                key_values.append(interpol_values[elems][key])
            output_interpol[key] = self._interpolant.interpolate(
                interpol_space, crashed_position, key_values
            )
        # Reintroduce removed information
        if self._is_micro_solve_time_required:
            output_interpol["solve_cpu_time"] = 0
        if self._is_adaptivity_on:
            output_interpol["active_state"] = 1
            output_interpol["active_steps"] = self._micro_sims_active_steps[unset_sim]
        return output_interpol<|MERGE_RESOLUTION|>--- conflicted
+++ resolved
@@ -239,20 +239,8 @@
             if (
                 self._participant.is_time_window_complete()
             ):  # Time window has converged, now micro output can be generated
-<<<<<<< HEAD
-                self._logger.info(
-                    "Micro simulations {} - {} have converged at t = {}".format(
-                        self._micro_sims[0].get_global_id(),
-                        self._micro_sims[-1].get_global_id(),
-                        t,
-                    )
-                )
-                if self._is_adaptivity_on:
-                    self._adaptivity_controller._convergence_status = [] # Clear convergence status
-=======
                 t += dt  # Update time to the end of the time window
                 n += 1  # Update time step to the end of the time window
->>>>>>> ca1166bf
 
                 if self._micro_sims_have_output:
                     if n % self._micro_n_out == 0:
