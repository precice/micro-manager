#!/usr/bin/env python3
"""
Micro Manager is a tool to initialize and adaptively control micro simulations and couple them via preCICE to a macro simulation.
This files the class MicroManager which has the following callable public methods:

- solve
- initialize

Upon execution, an object of the class MicroManager is created using a given JSON file,
and the initialize and solve methods are called.

Detailed documentation: https://precice.org/tooling-micro-manager-overview.html
"""

import importlib
import os
import sys
import time
import inspect
from typing import Dict
from warnings import warn
from typing import Callable

import numpy as np
import time

import precice

from .micro_manager_base import MicroManager

from .adaptivity.global_adaptivity import GlobalAdaptivityCalculator
from .adaptivity.local_adaptivity import LocalAdaptivityCalculator

from .domain_decomposition import DomainDecomposer

from .micro_simulation import create_simulation_class
from .tools.logging_wrapper import Logger


try:
    from .interpolation import Interpolation
except ImportError:
    Interpolation = None

sys.path.append(os.getcwd())


class MicroManagerCoupling(MicroManager):
    def __init__(self, config_file: str) -> None:
        """
        Constructor.

        Parameters
        ----------
        config_file : string
            Name of the JSON configuration file (provided by the user).
        """
        super().__init__(config_file)

        self._logger = Logger(__name__, None, self._rank)

        self._config.set_logger(self._logger)
        self._config.read_json_micro_manager()

        # Data names of data to output to the snapshot database
        self._write_data_names = self._config.get_write_data_names()

        # Data names of data to read as input parameter to the simulations
        self._read_data_names = self._config.get_read_data_names()

        self._micro_dt = self._config.get_micro_dt()

        self._is_micro_solve_time_required = self._config.write_micro_solve_time()

        self._macro_mesh_name = self._config.get_macro_mesh_name()

        self._macro_bounds = self._config.get_macro_domain_bounds()

        if self._is_parallel:  # Simulation is run in parallel
            self._ranks_per_axis = self._config.get_ranks_per_axis()

        # Parameter for interpolation in case of a simulation crash
        self._interpolate_crashed_sims = self._config.interpolate_crashed_micro_sim()
        if self._interpolate_crashed_sims:
            if Interpolation is None:
                self._logger.log_info_rank_zero(
                    "Interpolation is turned off as the required package is not installed."
                )
                self._interpolate_crashed_sims = False
            else:
                # The following parameters can potentially become configurable by the user in the future
                self._crash_threshold = 0.2
                self._number_of_nearest_neighbors = 4

        self._mesh_vertex_ids = None  # IDs of macro vertices as set by preCICE
        self._micro_n_out = self._config.get_micro_output_n()

        self._lazy_init = self._config.initialize_sims_lazily()

        self._is_adaptivity_on = self._config.turn_on_adaptivity()

        if self._is_adaptivity_on:
            self._data_for_adaptivity: Dict[str, list] = dict()

            self._adaptivity_data_names = self._config.get_data_for_adaptivity()

            # Names of macro data to be used for adaptivity computation
            self._adaptivity_macro_data_names: list = []

            # Names of micro data to be used for adaptivity computation
            self._adaptivity_micro_data_names: list = []
            for name in self._adaptivity_data_names:
                if name in self._read_data_names:
                    self._adaptivity_macro_data_names.append(name)
                if name in self._write_data_names:
                    self._adaptivity_micro_data_names.append(name)

            self._adaptivity_in_every_implicit_step = (
                self._config.is_adaptivity_required_in_every_implicit_iteration()
            )

        self._adaptivity_output_n = self._config.get_adaptivity_output_n()

        # Define the preCICE Participant
        self._participant = precice.Participant(
            "Micro-Manager",
            self._config.get_precice_config_file_name(),
            self._rank,
            self._size,
        )

    # **************
    # Public methods
    # **************

    def solve(self) -> None:
        """
        Solve the problem using preCICE.
        - Handle checkpointing is implicit coupling is done.
        - Read data from preCICE, solve micro simulations, and write data to preCICE
        - If adaptivity is on, compute micro simulations adaptively.
        """
        t, n = 0, 0
        t_checkpoint, n_checkpoint = 0, 0
        sim_states_cp = [None] * self._local_number_of_sims

        micro_sim_solve = self._get_solve_variant()

        dt = min(self._participant.get_max_time_step_size(), self._micro_dt)

        if self._is_adaptivity_on:
            # If micro simulations have been initialized, compute adaptivity before starting the coupling
<<<<<<< HEAD
            if self._micro_sims_init or self._lazy_init:
                self._logger.log_info_one_rank(
=======
            if self._micro_sims_init:
                self._logger.log_info_rank_zero(
>>>>>>> 55440c12
                    "Micro simulations have been initialized, so adaptivity will be computed before the coupling begins."
                )

                self._adaptivity_controller.compute_adaptivity(
                    dt,
                    self._micro_sims,
                    self._data_for_adaptivity,
                )
            if self._lazy_init:
                active_sim_ids = self._adaptivity_controller.get_active_sim_ids()
                micro_problem = getattr(
                    importlib.import_module(
                        self._config.get_micro_file_name(), "MicroSimulation"
                    ),
                    "MicroSimulation",
                )
                for i in active_sim_ids:
                    self._logger.log_info_any_rank(
                        f"lazy initialization of micro sim {i} started"
                    )
                    self._micro_sims[i] = create_simulation_class(micro_problem)(
                        self._global_ids_of_local_sims[i]
                    )
                    self._logger.log_info_any_rank(
                        f"lazy initialization of micro sim {i} completed"
                    )

        first_iteration = True

        while self._participant.is_coupling_ongoing():

            dt = min(self._participant.get_max_time_step_size(), self._micro_dt)

            # Write a checkpoint
            if self._participant.requires_writing_checkpoint():
                for i in range(self._local_number_of_sims):
                    sim_states_cp[i] = (
                        self._micro_sims[i].get_state() if self._micro_sims[i] else None
                    )
                t_checkpoint = t
                n_checkpoint = n
                first_iteration = True

            if self._is_adaptivity_on:
                if self._adaptivity_in_every_implicit_step or first_iteration:
                    self._adaptivity_controller.compute_adaptivity(
                        dt,
                        self._micro_sims,
                        self._data_for_adaptivity,
                    )

                    # Only checkpoint the adaptivity configuration if adaptivity is computed
                    # once in every time window
                    self._adaptivity_controller.write_checkpoint()

                    active_sim_ids = self._adaptivity_controller.get_active_sim_ids()

                    for active_id in active_sim_ids:
                        self._micro_sims_active_steps[active_id] += 1

                        if sim_states_cp[active_id] == None:
                            sim_states_cp[active_id] = self._micro_sims[
                                active_id
                            ].get_state()
                            self._logger.log_info_any_rank(
                                f"state of lazily initialized micro sim {self._global_ids_of_local_sims[active_id]} successfully checkpointed"
                            )

            micro_sims_input = self._read_data_from_precice(dt)

            micro_sims_output = micro_sim_solve(micro_sims_input, dt)

            # Check if more than a certain percentage of the micro simulations have crashed and terminate if threshold is exceeded
            if self._interpolate_crashed_sims:
                crashed_sims_on_all_ranks = np.zeros(self._size, dtype=np.int64)
                self._comm.Allgather(
                    np.sum(self._has_sim_crashed), crashed_sims_on_all_ranks
                )

                if self._is_parallel:
                    crash_ratio = (
                        np.sum(crashed_sims_on_all_ranks) / self._global_number_of_sims
                    )
                else:
                    crash_ratio = np.sum(self._has_sim_crashed) / len(
                        self._has_sim_crashed
                    )

                if crash_ratio > self._crash_threshold:
                    self._logger.log_info(
                        "{:.1%} of the micro simulations have crashed exceeding the threshold of {:.1%}. "
                        "Exiting simulation.".format(crash_ratio, self._crash_threshold)
                    )
                    sys.exit()

            self._write_data_to_precice(micro_sims_output)

            t += dt
            n += 1

            self._participant.advance(dt)

            # Revert micro simulations to their last checkpoints if required
            if self._participant.requires_reading_checkpoint():
                for i in range(self._local_number_of_sims):
                    if self._micro_sims[i]:
                        self._micro_sims[i].set_state(sim_states_cp[i])
                n = n_checkpoint
                t = t_checkpoint
                first_iteration = False

                # If adaptivity is computed only once per time window, the states of sims need to be reset too
                if self._is_adaptivity_on:
                    if not self._adaptivity_in_every_implicit_step:
                        self._adaptivity_controller.read_checkpoint()

            if (
                self._participant.is_time_window_complete()
            ):  # Time window has converged, now micro output can be generated
                if self._micro_sims_have_output:
                    if n % self._micro_n_out == 0:
                        for sim in self._micro_sims:
                            if sim:
                                sim.output()

                if (
                    self._is_adaptivity_on
                    and n % self._adaptivity_output_n == 0
                    and self._rank == 0
                ):
                    self._adaptivity_controller.log_metrics(n)

                self._logger.log_info_rank_zero("Time window {} converged.".format(n))

        self._participant.finalize()

    def initialize(self) -> None:
        """
        Initialize the Micro Manager by performing the following tasks:
        - Decompose the domain if the Micro Manager is executed in parallel.
        - Initialize preCICE.
        - Gets the macro mesh information from preCICE.
        - Create all micro simulation objects and initialize them if an initialize() method is available.
        - If required, write initial data to preCICE.
        """
        # Decompose the macro-domain and set the mesh access region for each partition in preCICE
        assert len(self._macro_bounds) / 2 == self._participant.get_mesh_dimensions(
            self._macro_mesh_name
        ), "Provided macro mesh bounds are of incorrect dimension"

        if self._is_parallel:
            assert len(self._ranks_per_axis) == self._participant.get_mesh_dimensions(
                self._macro_mesh_name
            ), "Provided ranks combination is of incorrect dimension"

            domain_decomposer = DomainDecomposer(
                self._rank,
                self._size,
            )
            coupling_mesh_bounds = domain_decomposer.decompose_macro_domain(
                self._macro_bounds, self._ranks_per_axis
            )
        else:
            coupling_mesh_bounds = self._macro_bounds

        self._participant.set_mesh_access_region(
            self._macro_mesh_name, coupling_mesh_bounds
        )

        # initialize preCICE
        self._participant.initialize()

        (
            self._mesh_vertex_ids,
            self._mesh_vertex_coords,
        ) = self._participant.get_mesh_vertex_ids_and_coordinates(self._macro_mesh_name)
        assert self._mesh_vertex_coords.size != 0, "Macro mesh has no vertices."

        self._local_number_of_sims, _ = self._mesh_vertex_coords.shape

        if self._local_number_of_sims == 0:
            if self._is_parallel:
                self._logger.log_info(
                    "Rank {} has no micro simulations and hence will not do any computation.".format(
                        self._rank
                    )
                )
                self._is_rank_empty = True
            else:
                raise Exception("Micro Manager has no micro simulations.")

        nms_all_ranks = np.zeros(self._size, dtype=np.int64)
        # Gather number of micro simulations that each rank has, because this rank needs to know how many micro
        # simulations have been created by previous ranks, so that it can set
        # the correct global IDs
        self._comm.Allgatherv(np.array(self._local_number_of_sims), nms_all_ranks)

        max_nms = np.max(nms_all_ranks)
        min_nms = np.min(nms_all_ranks)

        if (
            max_nms != min_nms
        ):  # if the number of maximum and minimum micro simulations per rank are different
            self._logger.log_info_rank_zero(
                "The following ranks have the maximum number of micro simulations ({}): {}".format(
                    max_nms, np.where(nms_all_ranks == max_nms)[0]
                )
            )
            self._logger.log_info_rank_zero(
                "The following ranks have the minimum number of micro simulations ({}): {}".format(
                    min_nms, np.where(nms_all_ranks == min_nms)[0]
                )
            )
        else:  # if the number of maximum and minimum micro simulations per rank are the same
            self._logger.log_info_rank_zero(
                "All ranks have the same number of micro simulations: {}".format(
                    max_nms
                )
            )

        # Get global number of micro simulations
        self._global_number_of_sims: int = np.sum(nms_all_ranks)

        self._logger.log_info_rank_zero(
            "Total number of micro simulations: {}".format(self._global_number_of_sims)
        )

        if self._is_adaptivity_on:
            for name in self._adaptivity_data_names:
                self._data_for_adaptivity[name] = [0] * self._local_number_of_sims

        # Create lists of local and global IDs
        sim_id = np.sum(nms_all_ranks[: self._rank])
        self._global_ids_of_local_sims = []  # DECLARATION
        for i in range(self._local_number_of_sims):
            self._global_ids_of_local_sims.append(sim_id)
            sim_id += 1

        # Setup for simulation crashes
        self._has_sim_crashed = [False] * self._local_number_of_sims
        if self._interpolate_crashed_sims:
            self._interpolant = Interpolation(self._logger)

        micro_problem = getattr(
            importlib.import_module(
                self._config.get_micro_file_name(), "MicroSimulation"
            ),
            "MicroSimulation",
        )

        # Create micro simulation objects
        self._micro_sims = [0] * self._local_number_of_sims
        if not self._lazy_init:
            for i in range(self._local_number_of_sims):
                self._micro_sims[i] = create_simulation_class(micro_problem)(
                    self._global_ids_of_local_sims[i]
                )

        if self._is_adaptivity_on:
            if self._config.get_adaptivity_type() == "local":
                self._adaptivity_controller: LocalAdaptivityCalculator = (
                    LocalAdaptivityCalculator(
                        self._config, self._rank, self._comm, self._local_number_of_sims
                    )
                )
            elif self._config.get_adaptivity_type() == "global":
                self._adaptivity_controller: GlobalAdaptivityCalculator = (
                    GlobalAdaptivityCalculator(
                        self._config,
                        self._global_number_of_sims,
                        self._global_ids_of_local_sims,
                        self._rank,
                        self._comm,
                    )
                )

            self._micro_sims_active_steps = np.zeros(
                self._local_number_of_sims
            )  # DECLARATION

        self._micro_sims_init = False  # DECLARATION

        # Read initial data from preCICE, if it is available
        initial_data = self._read_data_from_precice(dt=0)

        if not initial_data:
            is_initial_data_available = False
            if self._lazy_init:
                raise Exception(
                    "no initial macro data available, lazy initialization would result in only one active simulation."
                )
        else:
            is_initial_data_available = True

        # Boolean which states if the initialize() method of the micro simulation requires initial data
        is_initial_data_required = False

        # Check if provided micro simulation has an initialize() method
        if hasattr(micro_problem, "initialize") and callable(
            getattr(micro_problem, "initialize")
        ):
            if self._lazy_init:
                raise Exception(
                    "Adaptivity can't use data returned by initialize function of micro sims when using lazy initialization."
                )
            self._micro_sims_init = True  # Starting value before setting

            try:  # Try to get the signature of the initialize() method, if it is written in Python
                argspec = inspect.getfullargspec(micro_problem.initialize)
                if (
                    len(argspec.args) == 1
                ):  # The first argument in the signature is self
                    is_initial_data_required = False
                elif len(argspec.args) == 2:
                    is_initial_data_required = True
                else:
                    raise Exception(
                        "The initialize() method of the Micro simulation has an incorrect number of arguments."
                    )
            except TypeError:
                self._logger.log_info_rank_zero(
                    "The signature of initialize() method of the micro simulation cannot be determined. Trying to determine the signature by calling the method."
                )
                # Try to get the signature of the initialize() method, if it is not written in Python
                try:  # Try to call the initialize() method without initial data
                    self._micro_sims[0].initialize()
                    is_initial_data_required = False
                except TypeError:
                    self._logger.log_info_rank_zero(
                        "The initialize() method of the micro simulation has arguments. Attempting to call it again with initial data."
                    )
                    try:  # Try to call the initialize() method with initial data
                        self._micro_sims[0].initialize(initial_data[0])
                        is_initial_data_required = True
                    except TypeError:
                        raise Exception(
                            "The initialize() method of the Micro simulation has an incorrect number of arguments."
                        )

        if is_initial_data_required and not is_initial_data_available:
            raise Exception(
                "The initialize() method of the Micro simulation requires initial data, but no initial macro data has been provided."
            )

        # Get initial data from micro simulations if initialize() method exists
        if self._micro_sims_init:

            # Call initialize() method of the micro simulation to check if it returns any initial data
            if is_initial_data_required:
                initial_micro_output = self._micro_sims[0].initialize(initial_data[0])
            else:
                initial_micro_output = self._micro_sims[0].initialize()

            if (
                initial_micro_output is None
            ):  # Check if the detected initialize() method returns any data
                warn(
                    "The initialize() call of the Micro simulation has not returned any initial data."
                    " This means that the initialize() call has no effect on the adaptivity. The initialize method will nevertheless still be called."
                )
                self._micro_sims_init = False

                if is_initial_data_required:
                    for i in range(1, self._local_number_of_sims):
                        self._micro_sims[i].initialize(initial_data[i])
                else:
                    for i in range(1, self._local_number_of_sims):
                        self._micro_sims[i].initialize()
            else:  # Case where the initialize() method returns data
                if self._is_adaptivity_on:
                    # Save initial data from first micro simulation as we anyway have it
                    for name in initial_micro_output.keys():
                        if name in self._data_for_adaptivity:
                            self._data_for_adaptivity[name][0] = initial_micro_output[
                                name
                            ]
                        else:
                            raise Exception(
                                "The initialize() method needs to return data which is required for the adaptivity calculation."
                            )

                    # Gather initial data from the rest of the micro simulations
                    if is_initial_data_required:
                        for i in range(1, self._local_number_of_sims):
                            initial_micro_output = self._micro_sims[i].initialize(
                                initial_data[i]
                            )
                            for name in self._adaptivity_micro_data_names:
                                self._data_for_adaptivity[name][
                                    i
                                ] = initial_micro_output[name]
                    else:
                        for i in range(1, self._local_number_of_sims):
                            initial_micro_output = self._micro_sims[i].initialize()
                            for name in self._adaptivity_micro_data_names:
                                self._data_for_adaptivity[name][
                                    i
                                ] = initial_micro_output[name]
                else:
                    warn(
                        "The initialize() method of the Micro simulation returns initial data, but adaptivity is turned off. The returned data will be ignored. The initialize method will nevertheless still be called."
                    )
                    if is_initial_data_required:
                        for i in range(1, self._local_number_of_sims):
                            self._micro_sims[i].initialize(initial_data[i])
                    else:
                        for i in range(1, self._local_number_of_sims):
                            self._micro_sims[i].initialize()

        self._micro_sims_have_output = False
        if hasattr(micro_problem, "output") and callable(
            getattr(micro_problem, "output")
        ):
            self._micro_sims_have_output = True

    # ***************
    # Private methods
    # ***************

    def _read_data_from_precice(self, dt) -> list:
        """
        Read data from preCICE.

        Parameters
        ----------
        dt : float
            Time step size at which data is to be read from preCICE.

        Returns
        -------
        local_read_data : list
            List of dicts in which keys are names of data being read and the values are the data from preCICE.
        """
        read_data: Dict[str, list] = dict()

        for name in self._read_data_names:
            read_data[name] = []

        for name in self._read_data_names:
            read_data.update(
                {
                    name: self._participant.read_data(
                        self._macro_mesh_name, name, self._mesh_vertex_ids, dt
                    )
                }
            )

            if self._is_adaptivity_on:
                if name in self._adaptivity_macro_data_names:
                    self._data_for_adaptivity[name] = read_data[name]

        return [dict(zip(read_data, t)) for t in zip(*read_data.values())]

    def _write_data_to_precice(self, data: list) -> None:
        """
        Write data to preCICE.

        Parameters
        ----------
        data : list
            List of dicts in which keys are names of data and the values are the data to be written to preCICE.
        """
        data_dict: Dict[str, list] = dict()
        if not self._is_rank_empty:
            for name in data[0]:
                data_dict[name] = []

            for d in data:
                for name, values in d.items():
                    data_dict[name].append(values)

            for dname in self._write_data_names:
                self._participant.write_data(
                    self._macro_mesh_name,
                    dname,
                    self._mesh_vertex_ids,
                    data_dict[dname],
                )
        else:
            for dname in self._write_data_names:
                self._participant.write_data(
                    self._macro_mesh_name, dname, [], np.array([])
                )

    def _solve_micro_simulations(self, micro_sims_input: list, dt: float) -> list:
        """
        Solve all micro simulations and assemble the micro simulations outputs in a list of dicts format.

        Parameters
        ----------
        micro_sims_input : list
            List of dicts in which keys are names of data and the values are the data which are required inputs to
            solve a micro simulation.
        dt : float
            Time step size.

        Returns
        -------
        micro_sims_output : list
            List of dicts in which keys are names of data and the values are the data which are required outputs of
        """
        micro_sims_output: list[dict] = [None] * self._local_number_of_sims

        for count, sim in enumerate(self._micro_sims):
            # If micro simulation has not crashed in a previous iteration, attempt to solve it
            if not self._has_sim_crashed[count]:
                # Attempt to solve the micro simulation
                try:
                    start_time = time.process_time()
                    micro_sims_output[count] = sim.solve(micro_sims_input[count], dt)
                    end_time = time.process_time()
                    # Write solve time of the macro simulation if required and the simulation has not crashed
                    if self._is_micro_solve_time_required:
                        micro_sims_output[count]["solve_cpu_time"] = (
                            end_time - start_time
                        )

                # If simulation crashes, log the error and keep the output constant at the previous iteration's output
                except Exception as error_message:
                    self._logger.log_error(
                        "Micro simulation at macro coordinates {} with input {} has experienced an error. "
                        "See next entry on this rank for error message.".format(
                            self._mesh_vertex_coords[count], micro_sims_input[count]
                        )
                    )
                    self._logger.log_error(error_message)
                    self._has_sim_crashed[count] = True

        # If interpolate is off, terminate after crash
        if not self._interpolate_crashed_sims:
            crashed_sims_on_all_ranks = np.zeros(self._size, dtype=np.int64)
            self._comm.Allgather(
                np.sum(self._has_sim_crashed), crashed_sims_on_all_ranks
            )
            if sum(crashed_sims_on_all_ranks) > 0:
                self._logger.log_info(
                    "Exiting simulation after micro simulation crash."
                )
                sys.exit()

        # Interpolate result for crashed simulation
        unset_sims = [
            count for count, value in enumerate(micro_sims_output) if value is None
        ]

        # Iterate over all crashed simulations to interpolate output
        if self._interpolate_crashed_sims:
            for unset_sim in unset_sims:
                self._logger.log_info(
                    "Interpolating output for crashed simulation at macro vertex {}.".format(
                        self._mesh_vertex_coords[unset_sim]
                    )
                )
                micro_sims_output[unset_sim] = self._interpolate_output_for_crashed_sim(
                    micro_sims_input, micro_sims_output, unset_sim
                )

        return micro_sims_output

    def _solve_micro_simulations_with_adaptivity(
        self, micro_sims_input: list, dt: float
    ) -> list:
        """
        Adaptively solve micro simulations and assemble the micro simulations outputs in a list of dicts format.

        Parameters
        ----------
        micro_sims_input : list
            List of dicts in which keys are names of data and the values are the data which are required inputs to
            solve a micro simulation.
        dt : float
            Time step size.

        Returns
        -------
        micro_sims_output : list
            List of dicts in which keys are names of data and the values are the data which are required outputs of
        """
        active_sim_ids = self._adaptivity_controller.get_active_sim_ids()

        micro_sims_output = [0] * self._local_number_of_sims

        # Solve all active micro simulations
        for active_id in active_sim_ids:
            # If micro simulation has not crashed in a previous iteration, attempt to solve it
            if not self._has_sim_crashed[active_id]:
                # Attempt to solve the micro simulation
                try:
                    start_time = time.process_time()
                    micro_sims_output[active_id] = self._micro_sims[active_id].solve(
                        micro_sims_input[active_id], dt
                    )
                    end_time = time.process_time()
                    # Write solve time of the macro simulation if required and the simulation has not crashed
                    if self._is_micro_solve_time_required:
                        micro_sims_output[active_id]["solve_cpu_time"] = (
                            end_time - start_time
                        )

                    # Mark the micro sim as active for export
                    micro_sims_output[active_id]["active_state"] = 1
                    micro_sims_output[active_id][
                        "active_steps"
                    ] = self._micro_sims_active_steps[active_id]

                # If simulation crashes, log the error and keep the output constant at the previous iteration's output
                except Exception as error_message:
                    self._logger.log_error(
                        "Micro simulation at macro coordinates {} has experienced an error. "
                        "See next entry on this rank for error message.".format(
                            self._mesh_vertex_coords[active_id]
                        )
                    )
                    self._logger.log_error(error_message)
                    self._has_sim_crashed[active_id] = True

        # If interpolate is off, terminate after crash
        if not self._interpolate_crashed_sims:
            crashed_sims_on_all_ranks = np.zeros(self._size, dtype=np.int64)
            self._comm.Allgather(
                np.sum(self._has_sim_crashed), crashed_sims_on_all_ranks
            )
            if sum(crashed_sims_on_all_ranks) > 0:
                self._logger.log_error(
                    "Exiting simulation after micro simulation crash."
                )
                sys.exit()

        # Interpolate result for crashed simulation
        unset_sims = []
        for active_id in active_sim_ids:
            if micro_sims_output[active_id] == 0:
                unset_sims.append(active_id)

        # Iterate over all crashed simulations to interpolate output
        if self._interpolate_crashed_sims:
            for unset_sim in unset_sims:
                self._logger.log_info(
                    "Interpolating output for crashed simulation at macro vertex {}.".format(
                        self._mesh_vertex_coords[unset_sim]
                    )
                )

                micro_sims_output[unset_sim] = self._interpolate_output_for_crashed_sim(
                    micro_sims_input, micro_sims_output, unset_sim, active_sim_ids
                )

        micro_sims_output = self._adaptivity_controller.get_full_field_micro_output(
            micro_sims_output
        )

        inactive_sim_ids = self._adaptivity_controller.get_inactive_sim_ids()

        # Resolve micro sim output data for inactive simulations
        for inactive_id in inactive_sim_ids:
            micro_sims_output[inactive_id]["active_state"] = 0
            micro_sims_output[inactive_id][
                "active_steps"
            ] = self._micro_sims_active_steps[inactive_id]

            if self._is_micro_solve_time_required:
                micro_sims_output[inactive_id]["solve_cpu_time"] = 0

        # Collect micro sim output for adaptivity calculation
        for i in range(self._local_number_of_sims):
            for name in self._adaptivity_micro_data_names:
                self._data_for_adaptivity[name][i] = micro_sims_output[i][name]

        return micro_sims_output

    def _get_solve_variant(self) -> Callable[[list, float], list]:
        """
        Get the solve variant function based on the adaptivity type.

        Returns
        -------
        solve_variant : Callable
            Solve variant function based on the adaptivity type.
        """
        if self._is_adaptivity_on:
            solve_variant = self._solve_micro_simulations_with_adaptivity
        else:
            solve_variant = self._solve_micro_simulations

        return solve_variant

    def _interpolate_output_for_crashed_sim(
        self,
        micro_sims_input: list,
        micro_sims_output: list,
        unset_sim: int,
        active_sim_ids: np.ndarray = None,
    ) -> dict:
        """
        Using the output of neighboring simulations, interpolate the output for a crashed simulation.

        Parameters
        ----------
        micro_sims_input : list
            List of dicts in which keys are names of data and the values are the data which are required inputs to
            solve a micro simulation.
        micro_sims_output : list
            List dicts containing output of local micro simulations.
        unset_sim : int
            Index of the crashed simulation in the list of all local simulations currently interpolating.
        active_sim_ids : numpy.ndarray, optional
            Array of active simulation IDs.

        Returns
        -------
        output_interpol : dict
            Result of the interpolation in which keys are names of data and the values are the data.
        """
        # Find neighbors of the crashed simulation in active and non-crashed simulations
        # Set iteration length to only iterate over active simulations
        if self._is_adaptivity_on:
            iter_length = active_sim_ids
        else:
            iter_length = range(len(micro_sims_input))
        micro_sims_active_input_lists = []
        micro_sims_active_values = []
        # Turn crashed simulation macro parameters into list to use as coordinate for interpolation
        crashed_position = []
        for value in micro_sims_input[unset_sim].values():
            if isinstance(value, np.ndarray) or isinstance(value, list):
                crashed_position.extend(value)
            else:
                crashed_position.append(value)
        # Turn active simulation macro parameters into lists to use as coordinates for interpolation based on parameters
        for i in iter_length:
            if not self._has_sim_crashed[i]:
                # Collect macro data at one macro vertex
                intermediate_list = []
                for value in micro_sims_input[i].values():
                    if isinstance(value, np.ndarray) or isinstance(value, list):
                        intermediate_list.extend(value)
                    else:
                        intermediate_list.append(value)
                # Create lists of macro data for interpolation
                micro_sims_active_input_lists.append(intermediate_list)
                micro_sims_active_values.append(micro_sims_output[i].copy())
        # Find nearest neighbors
        if len(micro_sims_active_input_lists) == 0:
            self._logger.log_error(
                "No active neighbors available for interpolation at macro vertex {}. Value cannot be interpolated".format(
                    self._mesh_vertex_coords[unset_sim]
                )
            )
            return None
        else:
            nearest_neighbors = self._interpolant.get_nearest_neighbor_indices(
                micro_sims_active_input_lists,
                crashed_position,
                self._number_of_nearest_neighbors,
            )
        # Interpolate
        interpol_space = []
        interpol_values = []
        # Collect neighbor vertices for interpolation
        for neighbor in nearest_neighbors:
            # Remove data not required for interpolation from values
            if self._is_adaptivity_on:
                interpol_space.append(micro_sims_active_input_lists[neighbor].copy())
                interpol_values.append(micro_sims_active_values[neighbor].copy())
                interpol_values[-1].pop("solve_cpu_time", None)
                interpol_values[-1].pop("active_state", None)
                interpol_values[-1].pop("active_steps", None)
            else:
                interpol_space.append(micro_sims_active_input_lists[neighbor].copy())
                interpol_values.append(micro_sims_active_values[neighbor].copy())
                interpol_values[-1].pop("solve_cpu_time", None)

        # Interpolate for each parameter
        output_interpol = dict()
        for key in interpol_values[0].keys():
            key_values = []  # DECLARATION
            # Collect values of current parameter from neighboring simulations
            for elems in range(len(interpol_values)):
                key_values.append(interpol_values[elems][key])
            output_interpol[key] = self._interpolant.interpolate(
                interpol_space, crashed_position, key_values
            )
        # Reintroduce removed information
        if self._is_micro_solve_time_required:
            output_interpol["solve_cpu_time"] = 0
        if self._is_adaptivity_on:
            output_interpol["active_state"] = 1
            output_interpol["active_steps"] = self._micro_sims_active_steps[unset_sim]
        return output_interpol<|MERGE_RESOLUTION|>--- conflicted
+++ resolved
@@ -150,13 +150,8 @@
 
         if self._is_adaptivity_on:
             # If micro simulations have been initialized, compute adaptivity before starting the coupling
-<<<<<<< HEAD
             if self._micro_sims_init or self._lazy_init:
-                self._logger.log_info_one_rank(
-=======
-            if self._micro_sims_init:
                 self._logger.log_info_rank_zero(
->>>>>>> 55440c12
                     "Micro simulations have been initialized, so adaptivity will be computed before the coupling begins."
                 )
 
