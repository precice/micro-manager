#!/usr/bin/env python3
"""
Micro Manager is a tool to initialize and adaptively control micro simulations and couple them via preCICE to a macro simulation.
This files the class MicroManager which has the following callable public methods:

- solve
- initialize

Upon execution, an object of the class MicroManager is created using a given JSON file,
and the initialize and solve methods are called.

Detailed documentation: https://precice.org/tooling-micro-manager-overview.html
"""

import importlib
import os
import sys
import time
import inspect
from typing import Callable
import numpy as np
import time
from psutil import Process
import csv

import precice

from .micro_manager_base import MicroManager

from .adaptivity.global_adaptivity import GlobalAdaptivityCalculator
from .adaptivity.local_adaptivity import LocalAdaptivityCalculator
from .adaptivity.global_adaptivity_lb import GlobalAdaptivityLBCalculator

from .domain_decomposition import DomainDecomposer

from .micro_simulation import create_simulation_class
from .tools.logging_wrapper import Logger
from .tools.misc import divide_in_parts


try:
    from .interpolation import Interpolation
except ImportError:
    Interpolation = None

sys.path.append(os.getcwd())


class MicroManagerCoupling(MicroManager):
    def __init__(self, config_file: str, log_file: str = "") -> None:
        """
        Constructor.

        Parameters
        ----------
        config_file : string
            Name of the JSON configuration file (provided by the user).
        """
        super().__init__(config_file)

        self._logger = Logger(__name__, log_file, self._rank)

        self._config.set_logger(self._logger)
        self._config.read_json_micro_manager()

        self._output_memory_usage = self._config.output_memory_usage()
        self._output_dir = self._config.get_output_dir()

        if self._output_dir is not None:
            self._output_dir = os.path.abspath(self._output_dir) + "/"
        else:
            self._output_dir = os.path.abspath(os.getcwd()) + "/"

        # Data names of data to output to the snapshot database
        self._write_data_names = self._config.get_write_data_names()

        # Data names of data to read as input parameter to the simulations
        self._read_data_names = self._config.get_read_data_names()

        self._micro_dt = self._config.get_micro_dt()

        self._is_micro_solve_time_required = self._config.write_micro_solve_time()

        self._macro_mesh_name = self._config.get_macro_mesh_name()

        self._macro_bounds = self._config.get_macro_domain_bounds()

        if self._is_parallel:  # Simulation is run in parallel
            self._ranks_per_axis = self._config.get_ranks_per_axis()

        # Parameter for interpolation in case of a simulation crash
        self._interpolate_crashed_sims = self._config.interpolate_crashed_micro_sim()
        if self._interpolate_crashed_sims:
            if Interpolation is None:
                self._logger.log_info_rank_zero(
                    "Interpolation is turned off as the required package is not installed."
                )
                self._interpolate_crashed_sims = False
            else:
                # TODO: Make these parameters configurable
                self._crash_threshold = 0.2
                self._number_of_nearest_neighbors = 4

        self._micro_n_out = self._config.get_micro_output_n()

        self._lazy_init = self._config.initialize_sims_lazily()

        self._is_adaptivity_on = self._config.turn_on_adaptivity()

        self._is_adaptivity_with_load_balancing = (
            self._config.is_adaptivity_with_load_balancing()
        )

        if self._is_adaptivity_on:
            self._data_for_adaptivity: dict[str, list] = dict()

            self._adaptivity_data_names = self._config.get_data_for_adaptivity()

            # Names of macro data to be used for adaptivity computation
            self._adaptivity_macro_data_names: list = []

            # Names of micro data to be used for adaptivity computation
            self._adaptivity_micro_data_names: list = []
            for name in self._adaptivity_data_names:
                if name in self._read_data_names:
                    self._adaptivity_macro_data_names.append(name)
                if name in self._write_data_names:
                    self._adaptivity_micro_data_names.append(name)

            self._adaptivity_in_every_implicit_step = (
                self._config.is_adaptivity_required_in_every_implicit_iteration()
            )

            if self._is_adaptivity_with_load_balancing:
                self._load_balancing_n = self._config.get_load_balancing_n()

        self._adaptivity_n = self._config.get_adaptivity_n()
        self._adaptivity_output_n = self._config.get_adaptivity_output_n()

        # Define the preCICE Participant
        self._participant = precice.Participant(
            "Micro-Manager",
            self._config.get_precice_config_file_name(),
            self._rank,
            self._size,
        )

    # **************
    # Public methods
    # **************

    def solve(self) -> None:
        """
        Solve the problem using preCICE.
        - Handle checkpointing is implicit coupling is done.
        - Read data from preCICE, solve micro simulations, and write data to preCICE
        - If adaptivity is on, compute micro simulations adaptively.
        """
        t, n = 0, 0
        sim_states_cp = [None] * self._local_number_of_sims
        mem_usage: list = []

        process = Process()

        micro_sim_solve = self._get_solve_variant()

        dt = min(self._participant.get_max_time_step_size(), self._micro_dt)

        first_iteration = True

        while self._participant.is_coupling_ongoing():

            dt = min(self._participant.get_max_time_step_size(), self._micro_dt)

            if self._is_adaptivity_on:
                if (self._adaptivity_in_every_implicit_step or first_iteration) and (
                    n % self._adaptivity_n == 0
                ):
                    self._adaptivity_controller.compute_adaptivity(
                        dt,
                        self._micro_sims,
                        self._data_for_adaptivity,
                    )

                    # Write a checkpoint if a simulation is just activated.
                    # This checkpoint will be asynchronous to the checkpoints written at the start of the time window.
                    for i in range(self._local_number_of_sims):
                        if sim_states_cp[i] is None and self._micro_sims[i]:
                            sim_states_cp[i] = self._micro_sims[i].get_state()

<<<<<<< HEAD
                if self._is_adaptivity_with_load_balancing:
                    if (
                        n % self._load_balancing_n == 0
                        and (not first_time_window)
                        and first_iteration
                    ):
                        self._adaptivity_controller.redistribute_sims(self._micro_sims)

                        self._local_number_of_sims = len(self._global_ids_of_local_sims)

                        for (
                            name
                        ) in (
                            self._adaptivity_data_names
                        ):  # TODO: Adaptivity data gets reset after load balancing. Fix this.
                            self._data_for_adaptivity[name] = [
                                0
                            ] * self._local_number_of_sims

                        self._has_sim_crashed = [False] * self._local_number_of_sims

=======
>>>>>>> 01daef47
                    active_sim_ids = self._adaptivity_controller.get_active_sim_ids()

                    for active_id in active_sim_ids:
                        self._micro_sims_active_steps[active_id] += 1

<<<<<<< HEAD
=======
            # Write a checkpoint
>>>>>>> 01daef47
            if self._participant.requires_writing_checkpoint():
                for i in range(self._local_number_of_sims):
                    sim_states_cp[i] = (
                        self._micro_sims[i].get_state() if self._micro_sims[i] else None
                    )

            micro_sims_input = self._read_data_from_precice(dt)

            micro_sims_output = micro_sim_solve(micro_sims_input, dt)

            if self._is_adaptivity_with_load_balancing:
                for i in range(self._local_number_of_sims):
                    micro_sims_output[i]["rank_of_sim"] = self._rank

            # Check if more than a certain percentage of the micro simulations have crashed and terminate if threshold is exceeded
            if self._interpolate_crashed_sims:
                crashed_sims_on_all_ranks = np.zeros(self._size, dtype=np.int64)
                self._comm.Allgather(
                    np.sum(self._has_sim_crashed), crashed_sims_on_all_ranks
                )

                if self._is_parallel:
                    crash_ratio = (
                        np.sum(crashed_sims_on_all_ranks) / self._global_number_of_sims
                    )
                else:
                    crash_ratio = np.sum(self._has_sim_crashed) / len(
                        self._has_sim_crashed
                    )

                if crash_ratio > self._crash_threshold:
                    self._logger.log_info(
                        "{:.1%} of the micro simulations have crashed exceeding the threshold of {:.1%}. "
                        "Exiting simulation.".format(crash_ratio, self._crash_threshold)
                    )
                    sys.exit()

            self._write_data_to_precice(micro_sims_output)

            self._participant.advance(dt)

            first_time_window = False

            # Revert micro simulations to their last checkpoints if required
            if self._participant.requires_reading_checkpoint():
                for i in range(self._local_number_of_sims):
                    if self._micro_sims[i]:
                        self._micro_sims[i].set_state(sim_states_cp[i])
                first_iteration = False

            if (
                self._participant.is_time_window_complete()
            ):  # Time window has converged, now micro output can be generated
<<<<<<< HEAD
                t += dt
                n += 1
=======
                t += dt  # Update time to the end of the time window
                n += 1  # Update time step to the end of the time window
>>>>>>> 01daef47

                if self._micro_sims_have_output:
                    if n % self._micro_n_out == 0:
                        for sim in self._micro_sims:
                            if sim:
                                sim.output()

                if self._is_adaptivity_on and (
                    n % self._adaptivity_output_n == 0 or n == 1
                ):
                    self._adaptivity_controller.log_metrics(n)

                if self._output_memory_usage:
                    mem_usage.append(process.memory_info().rss / 1024**2)

                self._logger.log_info_rank_zero("Time window {} converged.".format(n))
                first_iteration = (
                    True  # Reset first iteration flag for the next time window
                )

                # Reset first iteration flag for the next time window
                first_iteration = True

        if self._is_adaptivity_on and n % self._adaptivity_output_n != 0:
            self._adaptivity_controller.log_metrics(n)

        if self._output_memory_usage:
            mem_usage_output_file = (
                self._output_dir + "mem_usage_" + str(self._rank) + ".csv"
            )
            with open(mem_usage_output_file, mode="w", newline="") as file:
                writer = csv.writer(file)
                writer.writerow(["Time window", "RSS (MB)"])
                for i, rss_mb in enumerate(mem_usage):
                    writer.writerow([i, rss_mb])

        self._participant.finalize()

    def initialize(self) -> None:
        """
        Initialize the Micro Manager by performing the following tasks:
        - Decompose the domain if the Micro Manager is executed in parallel.
        - Initialize preCICE.
        - Gets the macro mesh information from preCICE.
        - Create all micro simulation objects and initialize them if an initialize() method is available.
        - If required, write initial data to preCICE.
        """
        # Decompose the macro-domain and set the mesh access region for each partition in preCICE
        if not len(self._macro_bounds) / 2 == self._participant.get_mesh_dimensions(
            self._macro_mesh_name
        ):
            raise Exception("Provided macro mesh bounds are of incorrect dimension")

        if self._is_parallel:
            if not len(self._ranks_per_axis) == self._participant.get_mesh_dimensions(
                self._macro_mesh_name
            ):
                raise Exception(
                    "Provided ranks combination is of incorrect dimension"
                    " and does not match the dimensions of the macro mesh."
                )

            domain_decomposer = DomainDecomposer(
                self._rank,
                self._size,
            )
            coupling_mesh_bounds = domain_decomposer.decompose_macro_domain(
                self._macro_bounds, self._ranks_per_axis
            )
        else:
            coupling_mesh_bounds = self._macro_bounds

        if not self._is_adaptivity_with_load_balancing:
            self._participant.set_mesh_access_region(
                self._macro_mesh_name, coupling_mesh_bounds
            )
        else:  # When load balancing is on, each rank accesses the complete macro mesh
            self._participant.set_mesh_access_region(
                self._macro_mesh_name, self._macro_bounds
            )

        # initialize preCICE
        self._participant.initialize()

        (
            self._mesh_vertex_ids,
            self._mesh_vertex_coords,
        ) = self._participant.get_mesh_vertex_ids_and_coordinates(self._macro_mesh_name)

        if self._mesh_vertex_coords.size == 0:
            raise Exception("Macro mesh has no vertices.")

        if not self._is_adaptivity_with_load_balancing:
            self._local_number_of_sims, _ = self._mesh_vertex_coords.shape
        else:  # When load balancing, each rank needs to manually determine how many micro simulations it starts with
            total_number_of_sims, _ = self._mesh_vertex_coords.shape
            cpu_wise_number_of_sims = divide_in_parts(total_number_of_sims, self._size)
            self._local_number_of_sims = cpu_wise_number_of_sims[self._rank]

        if self._local_number_of_sims == 0:
            if self._is_parallel:
                self._logger.log_info(
                    "Rank {} has no micro simulations and hence will not do any computation.".format(
                        self._rank
                    )
                )
                self._is_rank_empty = True
            else:
                raise Exception("Micro Manager has no micro simulations.")

        nms_all_ranks = np.zeros(self._size, dtype=np.int64)
        # Gather number of micro simulations that each rank has, because this rank needs to know how many micro
        # simulations have been created by previous ranks, so that it can set
        # the correct global IDs
        self._comm.Allgatherv(np.array(self._local_number_of_sims), nms_all_ranks)

        max_nms = np.max(nms_all_ranks)
        min_nms = np.min(nms_all_ranks)

        if (
            max_nms != min_nms
        ):  # if the number of maximum and minimum micro simulations per rank are different
            self._logger.log_info_rank_zero(
                "The following ranks have the maximum number of micro simulations ({}): {}".format(
                    max_nms, np.where(nms_all_ranks == max_nms)[0]
                )
            )
            self._logger.log_info_rank_zero(
                "The following ranks have the minimum number of micro simulations ({}): {}".format(
                    min_nms, np.where(nms_all_ranks == min_nms)[0]
                )
            )
        else:  # if the number of maximum and minimum micro simulations per rank are the same
            self._logger.log_info_rank_zero(
                "All ranks have the same number of micro simulations: {}".format(
                    max_nms
                )
            )

        # Get global number of micro simulations
        self._global_number_of_sims: int = np.sum(nms_all_ranks)

        self._logger.log_info_rank_zero(
            "Total number of micro simulations: {}".format(self._global_number_of_sims)
        )

        if self._is_adaptivity_on:
            for name in self._adaptivity_data_names:
                self._data_for_adaptivity[name] = [0] * self._local_number_of_sims

        # Create lists of local and global IDs
        sim_id = np.sum(nms_all_ranks[: self._rank])
        self._global_ids_of_local_sims = []  # DECLARATION
        for i in range(self._local_number_of_sims):
            self._global_ids_of_local_sims.append(sim_id)
            sim_id += 1

        # Setup for simulation crashes
        self._has_sim_crashed = [False] * self._local_number_of_sims
        if self._interpolate_crashed_sims:
            self._interpolant = Interpolation(self._logger)

        micro_problem = getattr(
            importlib.import_module(
                self._config.get_micro_file_name(), "MicroSimulation"
            ),
            "MicroSimulation",
        )

        # Create micro simulation objects
        self._micro_sims = [0] * self._local_number_of_sims
        if not self._lazy_init:
            for i in range(self._local_number_of_sims):
                self._micro_sims[i] = create_simulation_class(micro_problem)(
                    self._global_ids_of_local_sims[i]
                )

        if self._is_adaptivity_on:
            if self._config.get_adaptivity_type() == "local":
                self._adaptivity_controller: LocalAdaptivityCalculator = (
                    LocalAdaptivityCalculator(
                        self._config,
                        self._local_number_of_sims,
                        self._participant,
                        self._rank,
                        self._comm,
                    )
                )
            elif self._config.get_adaptivity_type() == "global":
                if self._is_adaptivity_with_load_balancing:
                    self._adaptivity_controller: GlobalAdaptivityLBCalculator = (
                        GlobalAdaptivityLBCalculator(
                            self._config,
                            self._global_number_of_sims,
                            self._global_ids_of_local_sims,
                            self._participant,
                            self._logger,
                            self._rank,
                            self._comm,
                        )
                    )
                else:
                    self._adaptivity_controller: GlobalAdaptivityCalculator = (
                        GlobalAdaptivityCalculator(
                            self._config,
                            self._global_number_of_sims,
                            self._global_ids_of_local_sims,
                            self._participant,
                            self._rank,
                            self._comm,
                        )
                    )

            self._micro_sims_active_steps = np.zeros(
                self._global_number_of_sims
            )  # DECLARATION

        self._micro_sims_init = False  # DECLARATION

        # Read initial data from preCICE, if it is available
        initial_data = self._read_data_from_precice(dt=0)

        first_id = 0  # 0 if lazy initialization is off, otherwise the first active simulation ID
        micro_sims_to_init = range(
            1, self._local_number_of_sims
        )  # All sims if lazy init is off, otherwise all active simulations

        if not initial_data:
            is_initial_data_available = False
        else:
            is_initial_data_available = True
            if (
                self._lazy_init
            ):  # For lazy initialization, compute adaptivity with the initial macro data
                for i in range(self._local_number_of_sims):
                    for name in self._adaptivity_macro_data_names:
                        self._data_for_adaptivity[name][i] = initial_data[i][name]

                self._adaptivity_controller.compute_adaptivity(
                    self._micro_dt, self._micro_sims, self._data_for_adaptivity
                )

                active_sim_ids = self._adaptivity_controller.get_active_sim_ids()

                if active_sim_ids.size == 0:
                    self._logger.log_info(
                        "There are no active simulations on this rank."
                    )
                    return

                for i in active_sim_ids:
                    self._micro_sims[i] = create_simulation_class(micro_problem)(
                        self._global_ids_of_local_sims[i]
                    )

                first_id = active_sim_ids[0]  # First active simulation ID
                micro_sims_to_init = (
                    active_sim_ids  # Only active simulations will be initialized
                )

        # Boolean which states if the initialize() method of the micro simulation requires initial data
        sim_requires_init_data = False

        # Check if provided micro simulation has an initialize() method
        if hasattr(micro_problem, "initialize") and callable(
            getattr(micro_problem, "initialize")
        ):
            self._micro_sims_init = True  # Starting value before setting

            try:  # Try to get the signature of the initialize() method, if it is written in Python
                argspec = inspect.getfullargspec(micro_problem.initialize)
                if (
                    len(argspec.args) == 1
                ):  # The first argument in the signature is self
                    sim_requires_init_data = False
                elif len(argspec.args) == 2:
                    sim_requires_init_data = True
                else:
                    raise Exception(
                        "The initialize() method of the Micro simulation has an incorrect number of arguments."
                    )
            except TypeError:
                self._logger.log_info_rank_zero(
                    "The signature of initialize() method of the micro simulation cannot be determined. Trying to determine the signature by calling the method."
                )
                # Try to get the signature of the initialize() method, if it is not written in Python
                try:  # Try to call the initialize() method without initial data
                    self._micro_sims[first_id].initialize()
                    sim_requires_init_data = False
                except TypeError:
                    self._logger.log_info_rank_zero(
                        "The initialize() method of the micro simulation has arguments. Attempting to call it again with initial data."
                    )
                    try:  # Try to call the initialize() method with initial data
                        self._micro_sims[first_id].initialize(initial_data[first_id])
                        sim_requires_init_data = True
                    except TypeError:
                        raise Exception(
                            "The initialize() method of the Micro simulation has an incorrect number of arguments."
                        )

        if sim_requires_init_data and not is_initial_data_available:
            raise Exception(
                "The initialize() method of the Micro simulation requires initial data, but no initial macro data has been provided."
            )

        # Get initial data from micro simulations if initialize() method exists
        if self._micro_sims_init:

            # Call initialize() method of the micro simulation to check if it returns any initial data
            if sim_requires_init_data:
                initial_micro_output = self._micro_sims[first_id].initialize(
                    initial_data[first_id]
                )
            else:
                initial_micro_output = self._micro_sims[first_id].initialize()

            if (
                initial_micro_output is None
            ):  # Check if the detected initialize() method returns any data
                self._logger.log_warning_rank_zero(
                    "The initialize() call of the Micro simulation has not returned any initial data."
                    " This means that the initialize() call has no effect on the adaptivity. The initialize method will nevertheless still be called."
                )
                self._micro_sims_init = False

                if sim_requires_init_data:
                    for i in micro_sims_to_init:
                        self._micro_sims[i].initialize(initial_data[i])
                else:
                    for i in micro_sims_to_init:
                        self._micro_sims[i].initialize()
            else:  # Case where the initialize() method returns data
                if self._is_adaptivity_on:
                    initial_micro_data: dict[str, list] = dict()

                    for name in initial_micro_output.keys():
                        initial_micro_data[name] = [0] * self._local_number_of_sims
                        # Save initial data from first micro simulation as we anyway have it
                        initial_micro_data[name][first_id] = initial_micro_output[name]

                    # Save initial data from first micro simulation as we anyway have it
                    for name in initial_micro_output.keys():
                        if name in self._data_for_adaptivity:
                            self._data_for_adaptivity[name][
                                first_id
                            ] = initial_micro_output[name]
                        else:
                            raise Exception(
                                "The initialize() method needs to return data which is required for the adaptivity calculation."
                            )

                    # Gather initial data from the rest of the micro simulations
                    if sim_requires_init_data:
                        for i in micro_sims_to_init:
                            initial_micro_output = self._micro_sims[i].initialize(
                                initial_data[i]
                            )
                            for name in self._adaptivity_micro_data_names:
                                self._data_for_adaptivity[name][
                                    i
                                ] = initial_micro_output[name]
                                initial_micro_data[name][i] = initial_micro_output[name]
                    else:
                        for i in micro_sims_to_init:
                            initial_micro_output = self._micro_sims[i].initialize()
                            for name in self._adaptivity_micro_data_names:
                                self._data_for_adaptivity[name][
                                    i
                                ] = initial_micro_output[name]
                                initial_micro_data[name][i] = initial_micro_output[name]

                    if (
                        self._lazy_init
                    ):  # If lazy initialization is on, initial states of inactive simulations need to be determined
                        self._adaptivity_controller.get_full_field_micro_output(
                            initial_micro_data
                        )
                        for i in range(self._local_number_of_sims):
                            for name in self._adaptivity_micro_data_names:
                                self._data_for_adaptivity[name][i] = initial_micro_data[
                                    name
                                ][i]
                        del initial_micro_data  # Once the initial data is fed into the adaptivity data, it is no longer required

                else:
                    self._logger.log_warning_rank_zero(
                        "The initialize() method of the Micro simulation returns initial data, but adaptivity is turned off. The returned data will be ignored. The initialize method will nevertheless still be called."
                    )
                    if sim_requires_init_data:
                        for i in range(1, self._local_number_of_sims):
                            self._micro_sims[i].initialize(initial_data[i])
                    else:
                        for i in range(1, self._local_number_of_sims):
                            self._micro_sims[i].initialize()

        self._micro_sims_have_output = False
        if hasattr(micro_problem, "output") and callable(
            getattr(micro_problem, "output")
        ):
            self._micro_sims_have_output = True

    # ***************
    # Private methods
    # ***************

    def _read_data_from_precice(self, dt) -> list:
        """
        Read data from preCICE.

        Parameters
        ----------
        dt : float
            Time step size at which data is to be read from preCICE.

        Returns
        -------
        local_read_data : list
            List of dicts in which keys are names of data being read and the values are the data from preCICE.
        """
        read_data: dict[str, list] = dict()

        if self._is_adaptivity_with_load_balancing:
            read_vertex_ids = self._global_ids_of_local_sims
        else:
            read_vertex_ids = self._mesh_vertex_ids

        for name in self._read_data_names:
            read_data[name] = []

        for name in self._read_data_names:
            read_data.update(
                {
                    name: self._participant.read_data(
                        self._macro_mesh_name, name, read_vertex_ids, dt
                    )
                }
            )

            if self._is_adaptivity_on:
                if name in self._adaptivity_macro_data_names:
                    self._data_for_adaptivity[name] = read_data[name]

        return [dict(zip(read_data, t)) for t in zip(*read_data.values())]

    def _write_data_to_precice(self, data: list) -> None:
        """
        Write data to preCICE.

        Parameters
        ----------
        data : list
            List of dicts in which keys are names of data and the values are the data to be written to preCICE.
        """
        if self._is_adaptivity_with_load_balancing:
            write_vertex_ids = self._global_ids_of_local_sims
        else:
            write_vertex_ids = self._mesh_vertex_ids

        data_dict: dict[str, list] = dict()
        if not self._is_rank_empty:
            for name in data[0]:
                data_dict[name] = []

            for d in data:
                for name, values in d.items():
                    data_dict[name].append(values)

            for dname in self._write_data_names:
                self._participant.write_data(
                    self._macro_mesh_name,
                    dname,
                    write_vertex_ids,
                    data_dict[dname],
                )
        else:
            for dname in self._write_data_names:
                self._participant.write_data(
                    self._macro_mesh_name, dname, [], np.array([])
                )

    def _solve_micro_simulations(self, micro_sims_input: list, dt: float) -> list:
        """
        Solve all micro simulations and assemble the micro simulations outputs in a list of dicts format.

        Parameters
        ----------
        micro_sims_input : list
            List of dicts in which keys are names of data and the values are the data which are required inputs to
            solve a micro simulation.
        dt : float
            Time step size.

        Returns
        -------
        micro_sims_output : list
            List of dicts in which keys are names of data and the values are the data which are required outputs of
        """
        micro_sims_output: list[dict] = [None] * self._local_number_of_sims

        for count, sim in enumerate(self._micro_sims):
            # If micro simulation has not crashed in a previous iteration, attempt to solve it
            if not self._has_sim_crashed[count]:
                # Attempt to solve the micro simulation
                try:
                    start_time = time.process_time()
                    micro_sims_output[count] = sim.solve(micro_sims_input[count], dt)
                    end_time = time.process_time()
                    # Write solve time of the macro simulation if required and the simulation has not crashed
                    if self._is_micro_solve_time_required:
                        micro_sims_output[count]["solve_cpu_time"] = (
                            end_time - start_time
                        )

                # If simulation crashes, log the error and keep the output constant at the previous iteration's output
                except Exception as error_message:
                    self._logger.log_error(
                        "Micro simulation at macro coordinates {} with input {} has experienced an error. "
                        "See next entry on this rank for error message.".format(
                            self._mesh_vertex_coords[count], micro_sims_input[count]
                        )
                    )
                    self._logger.log_error(error_message)
                    self._has_sim_crashed[count] = True

        # If interpolate is off, terminate after crash
        if not self._interpolate_crashed_sims:
            crashed_sims_on_all_ranks = np.zeros(self._size, dtype=np.int64)
            self._comm.Allgather(
                np.sum(self._has_sim_crashed), crashed_sims_on_all_ranks
            )
            if sum(crashed_sims_on_all_ranks) > 0:
                self._logger.log_info(
                    "Exiting simulation after micro simulation crash."
                )
                sys.exit()

        # Interpolate result for crashed simulation
        unset_sims = [
            count for count, value in enumerate(micro_sims_output) if value is None
        ]

        # Iterate over all crashed simulations to interpolate output
        if self._interpolate_crashed_sims:
            for unset_sim in unset_sims:
                self._logger.log_info(
                    "Interpolating output for crashed simulation at macro vertex {}.".format(
                        self._mesh_vertex_coords[unset_sim]
                    )
                )
                micro_sims_output[unset_sim] = self._interpolate_output_for_crashed_sim(
                    micro_sims_input, micro_sims_output, unset_sim
                )

        return micro_sims_output

    def _solve_micro_simulations_with_adaptivity(
        self, micro_sims_input: list, dt: float
    ) -> list:
        """
        Adaptively solve micro simulations and assemble the micro simulations outputs in a list of dicts format.

        Parameters
        ----------
        micro_sims_input : list
            List of dicts in which keys are names of data and the values are the data which are required inputs to
            solve a micro simulation.
        dt : float
            Time step size.

        Returns
        -------
        micro_sims_output : list
            List of dicts in which keys are names of data and the values are the data which are required outputs of
        """
        active_sim_local_ids = self._adaptivity_controller.get_active_sim_local_ids()

        micro_sims_output = [0] * self._local_number_of_sims

        # Solve all active micro simulations
        for active_id in active_sim_local_ids:
            # If micro simulation has not crashed in a previous iteration, attempt to solve it
            if not self._has_sim_crashed[active_id]:
                try:
                    start_time = time.process_time()
                    micro_sims_output[active_id] = self._micro_sims[active_id].solve(
                        micro_sims_input[active_id], dt
                    )
                    end_time = time.process_time()
                    # Write solve time of the macro simulation if required and the simulation has not crashed
                    if self._is_micro_solve_time_required:
                        micro_sims_output[active_id]["solve_cpu_time"] = (
                            end_time - start_time
                        )

                    # Mark the micro sim as active for export
                    micro_sims_output[active_id]["active_state"] = 1
                    global_id = self._global_ids_of_local_sims[active_id]
                    micro_sims_output[active_id][
                        "active_steps"
                    ] = self._micro_sims_active_steps[global_id]

                # If simulation crashes, log the error and keep the output constant at the previous iteration's output
                except Exception as error_message:
                    self._logger.log_error(
                        "Micro simulation at macro coordinates {} has experienced an error. "
                        "See next entry on this rank for error message.".format(
                            self._mesh_vertex_coords[active_id]
                        )
                    )
                    self._logger.log_error(error_message)
                    self._has_sim_crashed[active_id] = True

        # If interpolate is off, terminate after crash
        if not self._interpolate_crashed_sims:
            crashed_sims_on_all_ranks = np.zeros(self._size, dtype=np.int64)
            self._comm.Allgather(
                np.sum(self._has_sim_crashed), crashed_sims_on_all_ranks
            )
            if sum(crashed_sims_on_all_ranks) > 0:
                self._logger.log_error(
                    "Exiting simulation after micro simulation crash."
                )
                sys.exit()

        # Interpolate result for crashed simulation
        unset_sims = []
        for active_id in active_sim_local_ids:
            if micro_sims_output[active_id] == 0:
                unset_sims.append(active_id)

        # Iterate over all crashed simulations to interpolate output
        if self._interpolate_crashed_sims:
            for unset_sim in unset_sims:
                self._logger.log_info(
                    "Interpolating output for crashed simulation at macro vertex {}.".format(
                        self._mesh_vertex_coords[unset_sim]
                    )
                )

                micro_sims_output[unset_sim] = self._interpolate_output_for_crashed_sim(
                    micro_sims_input, micro_sims_output, unset_sim, active_sim_local_ids
                )

        micro_sims_output = self._adaptivity_controller.get_full_field_micro_output(
            micro_sims_output
        )

        inactive_sim_local_ids = (
            self._adaptivity_controller.get_inactive_sim_local_ids()
        )

        # Resolve micro sim output data for inactive simulations
        for inactive_id in inactive_sim_local_ids:
            micro_sims_output[inactive_id]["active_state"] = 0
            global_id = self._global_ids_of_local_sims[inactive_id]
            micro_sims_output[inactive_id][
                "active_steps"
            ] = self._micro_sims_active_steps[global_id]

            if self._is_micro_solve_time_required:
                micro_sims_output[inactive_id]["solve_cpu_time"] = 0

        # Collect micro sim output for adaptivity calculation
        for i in range(self._local_number_of_sims):
            for name in self._adaptivity_micro_data_names:
                self._data_for_adaptivity[name][i] = micro_sims_output[i][name]

        return micro_sims_output

    def _get_solve_variant(self) -> Callable[[list, float], list]:
        """
        Get the solve variant function based on the adaptivity type.

        Returns
        -------
        solve_variant : Callable
            Solve variant function based on the adaptivity type.
        """
        if self._is_adaptivity_on:
            solve_variant = self._solve_micro_simulations_with_adaptivity
        else:
            solve_variant = self._solve_micro_simulations

        return solve_variant

    def _interpolate_output_for_crashed_sim(
        self,
        micro_sims_input: list,
        micro_sims_output: list,
        unset_sim: int,
        active_sim_ids: np.ndarray = None,
    ) -> dict:
        """
        Using the output of neighboring simulations, interpolate the output for a crashed simulation.

        Parameters
        ----------
        micro_sims_input : list
            List of dicts in which keys are names of data and the values are the data which are required inputs to
            solve a micro simulation.
        micro_sims_output : list
            List dicts containing output of local micro simulations.
        unset_sim : int
            Index of the crashed simulation in the list of all local simulations currently interpolating.
        active_sim_ids : numpy.ndarray, optional
            Array of active simulation IDs.

        Returns
        -------
        output_interpol : dict
            Result of the interpolation in which keys are names of data and the values are the data.
        """
        # Find neighbors of the crashed simulation in active and non-crashed simulations
        # Set iteration length to only iterate over active simulations
        if self._is_adaptivity_on:
            iter_length = active_sim_ids
        else:
            iter_length = range(len(micro_sims_input))
        micro_sims_active_input_lists = []
        micro_sims_active_values = []
        # Turn crashed simulation macro parameters into list to use as coordinate for interpolation
        crashed_position = []
        for value in micro_sims_input[unset_sim].values():
            if isinstance(value, np.ndarray) or isinstance(value, list):
                crashed_position.extend(value)
            else:
                crashed_position.append(value)
        # Turn active simulation macro parameters into lists to use as coordinates for interpolation based on parameters
        for i in iter_length:
            if not self._has_sim_crashed[i]:
                # Collect macro data at one macro vertex
                intermediate_list = []
                for value in micro_sims_input[i].values():
                    if isinstance(value, np.ndarray) or isinstance(value, list):
                        intermediate_list.extend(value)
                    else:
                        intermediate_list.append(value)
                # Create lists of macro data for interpolation
                micro_sims_active_input_lists.append(intermediate_list)
                micro_sims_active_values.append(micro_sims_output[i].copy())
        # Find nearest neighbors
        if len(micro_sims_active_input_lists) == 0:
            self._logger.log_error(
                "No active neighbors available for interpolation at macro vertex {}. Value cannot be interpolated".format(
                    self._mesh_vertex_coords[unset_sim]
                )
            )
            return None
        else:
            nearest_neighbors = self._interpolant.get_nearest_neighbor_indices(
                micro_sims_active_input_lists,
                crashed_position,
                self._number_of_nearest_neighbors,
            )
        # Interpolate
        interpol_space = []
        interpol_values = []
        # Collect neighbor vertices for interpolation
        for neighbor in nearest_neighbors:
            # Remove data not required for interpolation from values
            if self._is_adaptivity_on:
                interpol_space.append(micro_sims_active_input_lists[neighbor].copy())
                interpol_values.append(micro_sims_active_values[neighbor].copy())
                interpol_values[-1].pop("solve_cpu_time", None)
                interpol_values[-1].pop("active_state", None)
                interpol_values[-1].pop("active_steps", None)
            else:
                interpol_space.append(micro_sims_active_input_lists[neighbor].copy())
                interpol_values.append(micro_sims_active_values[neighbor].copy())
                interpol_values[-1].pop("solve_cpu_time", None)

        # Interpolate for each parameter
        output_interpol = dict()
        for key in interpol_values[0].keys():
            key_values = []  # DECLARATION
            # Collect values of current parameter from neighboring simulations
            for elems in range(len(interpol_values)):
                key_values.append(interpol_values[elems][key])
            output_interpol[key] = self._interpolant.interpolate(
                interpol_space, crashed_position, key_values
            )
        # Reintroduce removed information
        if self._is_micro_solve_time_required:
            output_interpol["solve_cpu_time"] = 0
        if self._is_adaptivity_on:
            output_interpol["active_state"] = 1
            output_interpol["active_steps"] = self._micro_sims_active_steps[unset_sim]
        return output_interpol<|MERGE_RESOLUTION|>--- conflicted
+++ resolved
@@ -188,7 +188,6 @@
                         if sim_states_cp[i] is None and self._micro_sims[i]:
                             sim_states_cp[i] = self._micro_sims[i].get_state()
 
-<<<<<<< HEAD
                 if self._is_adaptivity_with_load_balancing:
                     if (
                         n % self._load_balancing_n == 0
@@ -210,17 +209,12 @@
 
                         self._has_sim_crashed = [False] * self._local_number_of_sims
 
-=======
->>>>>>> 01daef47
                     active_sim_ids = self._adaptivity_controller.get_active_sim_ids()
 
                     for active_id in active_sim_ids:
                         self._micro_sims_active_steps[active_id] += 1
 
-<<<<<<< HEAD
-=======
             # Write a checkpoint
->>>>>>> 01daef47
             if self._participant.requires_writing_checkpoint():
                 for i in range(self._local_number_of_sims):
                     sim_states_cp[i] = (
@@ -274,13 +268,8 @@
             if (
                 self._participant.is_time_window_complete()
             ):  # Time window has converged, now micro output can be generated
-<<<<<<< HEAD
-                t += dt
-                n += 1
-=======
                 t += dt  # Update time to the end of the time window
                 n += 1  # Update time step to the end of the time window
->>>>>>> 01daef47
 
                 if self._micro_sims_have_output:
                     if n % self._micro_n_out == 0:
