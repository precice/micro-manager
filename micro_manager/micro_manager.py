#!/usr/bin/env python3
"""
Micro Manager is a tool to initialize and adaptively control micro simulations and couple them via preCICE to a macro simulation.
This files the class MicroManager which has the following callable public methods:

- solve
- initialize

Upon execution, an object of the class MicroManager is created using a given JSON file,
and the initialize and solve methods are called.

Detailed documentation: https://precice.org/tooling-micro-manager-overview.html
"""

import importlib
import os
import sys
import time
import inspect
from typing import Dict
from typing import Callable
import numpy as np
<<<<<<< HEAD
=======
import time
from psutil import Process
import csv
>>>>>>> 3ad8c1bf

import precice

from .micro_manager_base import MicroManager

from .adaptivity.global_adaptivity import GlobalAdaptivityCalculator
from .adaptivity.local_adaptivity import LocalAdaptivityCalculator
from .adaptivity.global_adaptivity_lb import GlobalAdaptivityLBCalculator

from .domain_decomposition import DomainDecomposer

from .micro_simulation import create_simulation_class
from .tools.logging_wrapper import Logger
from .tools.misc import divide_in_parts


try:
    from .interpolation import Interpolation
except ImportError:
    Interpolation = None

sys.path.append(os.getcwd())


class MicroManagerCoupling(MicroManager):
    def __init__(self, config_file: str, log_file: str = "") -> None:
        """
        Constructor.

        Parameters
        ----------
        config_file : string
            Name of the JSON configuration file (provided by the user).
        """
        super().__init__(config_file)

        self._logger = Logger(__name__, log_file, self._rank)

        self._config.set_logger(self._logger)
        self._config.read_json_micro_manager()

        self._output_memory_usage = self._config.output_memory_usage()
        self._output_dir = self._config.get_output_dir()

        if self._output_dir is not None:
            self._output_dir = os.path.abspath(self._output_dir) + "/"
        else:
            self._output_dir = os.path.abspath(os.getcwd()) + "/"

        # Data names of data to output to the snapshot database
        self._write_data_names = self._config.get_write_data_names()

        # Data names of data to read as input parameter to the simulations
        self._read_data_names = self._config.get_read_data_names()

        self._micro_dt = self._config.get_micro_dt()

        self._is_micro_solve_time_required = self._config.write_micro_solve_time()

        self._macro_mesh_name = self._config.get_macro_mesh_name()

        self._macro_bounds = self._config.get_macro_domain_bounds()

        if self._is_parallel:  # Simulation is run in parallel
            self._ranks_per_axis = self._config.get_ranks_per_axis()

        # Parameter for interpolation in case of a simulation crash
        self._interpolate_crashed_sims = self._config.interpolate_crashed_micro_sim()
        if self._interpolate_crashed_sims:
            if Interpolation is None:
                self._logger.log_info_rank_zero(
                    "Interpolation is turned off as the required package is not installed."
                )
                self._interpolate_crashed_sims = False
            else:
                # TODO: Make these parameters configurable
                self._crash_threshold = 0.2
                self._number_of_nearest_neighbors = 4

        self._micro_n_out = self._config.get_micro_output_n()

        self._lazy_init = self._config.initialize_sims_lazily()

        self._is_adaptivity_on = self._config.turn_on_adaptivity()

        self._is_adaptivity_with_load_balancing = (
            self._config.is_adaptivity_with_load_balancing()
        )

        if self._is_adaptivity_on:
            self._data_for_adaptivity: dict[str, list] = dict()

            self._adaptivity_data_names = self._config.get_data_for_adaptivity()

            # Names of macro data to be used for adaptivity computation
            self._adaptivity_macro_data_names: list = []

            # Names of micro data to be used for adaptivity computation
            self._adaptivity_micro_data_names: list = []
            for name in self._adaptivity_data_names:
                if name in self._read_data_names:
                    self._adaptivity_macro_data_names.append(name)
                if name in self._write_data_names:
                    self._adaptivity_micro_data_names.append(name)

            self._adaptivity_in_every_implicit_step = (
                self._config.is_adaptivity_required_in_every_implicit_iteration()
            )

            if self._is_adaptivity_with_load_balancing:
                self._load_balancing_n = self._config.get_load_balancing_n()

        self._adaptivity_output_n = self._config.get_adaptivity_output_n()

        # Define the preCICE Participant
        self._participant = precice.Participant(
            "Micro-Manager",
            self._config.get_precice_config_file_name(),
            self._rank,
            self._size,
        )

    # **************
    # Public methods
    # **************

    def solve(self) -> None:
        """
        Solve the problem using preCICE.
        - Handle checkpointing is implicit coupling is done.
        - Read data from preCICE, solve micro simulations, and write data to preCICE
        - If adaptivity is on, compute micro simulations adaptively.
        """
        t, n = 0, 0
<<<<<<< HEAD
=======
        t_checkpoint, n_checkpoint = 0, 0
        sim_states_cp = [None] * self._local_number_of_sims
        mem_usage: list = []

        process = Process()
>>>>>>> 3ad8c1bf

        micro_sim_solve = self._get_solve_variant()

        dt = min(self._participant.get_max_time_step_size(), self._micro_dt)

        if self._is_adaptivity_on:
            # If micro simulations have been initialized, compute adaptivity before starting the coupling
            if self._micro_sims_init or self._lazy_init:
                self._logger.log_info_rank_zero(
                    "Micro simulations have been initialized, so adaptivity will be computed before the coupling begins."
                )

                self._adaptivity_controller.compute_adaptivity(
                    dt,
                    self._micro_sims,
                    self._data_for_adaptivity,
                )
            if self._lazy_init:
                active_sim_ids = self._adaptivity_controller.get_active_sim_local_ids()
                micro_problem = getattr(
                    importlib.import_module(
                        self._config.get_micro_file_name(), "MicroSimulation"
                    ),
                    "MicroSimulation",
                )
                for i in active_sim_ids:
                    self._micro_sims[i] = create_simulation_class(micro_problem)(
                        self._global_ids_of_local_sims[i]
                    )
                self._logger.log_info_rank_zero(
                    "Some micro simulations have been initialized lazily before the start of the coupling."
                )

        first_iteration = True
        first_time_window = True

        sim_states_cp = [None] * self._local_number_of_sims

        while self._participant.is_coupling_ongoing():

            dt = min(self._participant.get_max_time_step_size(), self._micro_dt)

            if self._participant.requires_writing_checkpoint():
                for i in range(self._local_number_of_sims):
                    sim_states_cp[i] = (
                        self._micro_sims[i].get_state() if self._micro_sims[i] else None
                    )
                first_iteration = True

            if self._is_adaptivity_on:
                if self._adaptivity_in_every_implicit_step or first_iteration:
                    self._adaptivity_controller.compute_adaptivity(
                        dt,
                        self._micro_sims,
                        self._data_for_adaptivity,
                    )

                if self._is_adaptivity_with_load_balancing:
                    if (
                        n % self._load_balancing_n == 0
                        and (not first_time_window)
                        and first_iteration
                    ):
                        self._adaptivity_controller.redistribute_sims(self._micro_sims)

                        self._local_number_of_sims = len(self._global_ids_of_local_sims)

                        for (
                            name
                        ) in (
                            self._adaptivity_data_names
                        ):  # TODO: Adaptivity data gets reset after load balancing. Fix this.
                            self._data_for_adaptivity[name] = [
                                0
                            ] * self._local_number_of_sims

                        self._has_sim_crashed = [False] * self._local_number_of_sims

                # number_of_sims = self._comm.allgather(self._local_number_of_sims)
                # assert self._global_number_of_sims == sum(number_of_sims)

            # Write a checkpoint
            if self._participant.requires_writing_checkpoint():
                sim_states_cp.clear()
                for i in range(self._local_number_of_sims):
                    sim_states_cp.append(self._micro_sims[i].get_state())

                if self._is_adaptivity_on:
                    self._adaptivity_controller.write_checkpoint()

                    active_sim_ids = (
                        self._adaptivity_controller.get_active_sim_local_ids()
                    )

                    for active_id in active_sim_ids:
                        self._micro_sims_active_steps[active_id] += 1

                        if (
                            sim_states_cp[active_id] == None
                            and self._participant.requires_writing_checkpoint()
                        ):
                            sim_states_cp[active_id] = self._micro_sims[
                                active_id
                            ].get_state()

            micro_sims_input = self._read_data_from_precice(dt)

            micro_sims_output = micro_sim_solve(micro_sims_input, dt)

            if self._is_adaptivity_with_load_balancing:
                for i in range(self._local_number_of_sims):
                    micro_sims_output[i]["rank_of_sim"] = self._rank

            # Check if more than a certain percentage of the micro simulations have crashed and terminate if threshold is exceeded
            if self._interpolate_crashed_sims:
                crashed_sims_on_all_ranks = np.zeros(self._size, dtype=np.int64)
                self._comm.Allgather(
                    np.sum(self._has_sim_crashed), crashed_sims_on_all_ranks
                )

                if self._is_parallel:
                    crash_ratio = (
                        np.sum(crashed_sims_on_all_ranks) / self._global_number_of_sims
                    )
                else:
                    crash_ratio = np.sum(self._has_sim_crashed) / len(
                        self._has_sim_crashed
                    )

                if crash_ratio > self._crash_threshold:
                    self._logger.log_info(
                        "{:.1%} of the micro simulations have crashed exceeding the threshold of {:.1%}. "
                        "Exiting simulation.".format(crash_ratio, self._crash_threshold)
                    )
                    sys.exit()

            self._write_data_to_precice(micro_sims_output)

            self._participant.advance(dt)

            first_time_window = False

            # Revert micro simulations to their last checkpoints if required
            if self._participant.requires_reading_checkpoint():
                for i in range(self._local_number_of_sims):
                    if self._micro_sims[i]:
                        self._micro_sims[i].set_state(sim_states_cp[i])
                first_iteration = False

                # If adaptivity is computed only once per time window, the states of sims need to be reset too
                if self._is_adaptivity_on:
                    if not self._adaptivity_in_every_implicit_step:
                        self._adaptivity_controller.read_checkpoint()

            if self._participant.is_time_window_complete():
                if self._micro_sims_have_output:
                    if n % self._micro_n_out == 0:
                        for sim in self._micro_sims:
                            if sim:
                                sim.output()

                if self._is_adaptivity_on and n % self._adaptivity_output_n == 0:
                    self._adaptivity_controller.log_metrics(n)

<<<<<<< HEAD
                t += dt
                n += 1
=======
                if self._output_memory_usage:
                    mem_usage.append(process.memory_info().rss / 1024**2)
>>>>>>> 3ad8c1bf

                self._logger.log_info_rank_zero("Time window {} converged.".format(n))

        mem_usage_output_file = (
            self._output_dir + "mem_usage_" + str(self._rank) + ".csv"
        )
        with open(mem_usage_output_file, mode="w", newline="") as file:
            writer = csv.writer(file)
            writer.writerow(["Time window", "RSS (MB)"])
            for i, rss_mb in enumerate(mem_usage):
                writer.writerow([i, rss_mb])

        self._participant.finalize()

    def initialize(self) -> None:
        """
        Initialize the Micro Manager by performing the following tasks:
        - Decompose the domain if the Micro Manager is executed in parallel.
        - Initialize preCICE.
        - Gets the macro mesh information from preCICE.
        - Create all micro simulation objects and initialize them if an initialize() method is available.
        - If required, write initial data to preCICE.
        """
        # Decompose the macro-domain and set the mesh access region for each partition in preCICE
        if not len(self._macro_bounds) / 2 == self._participant.get_mesh_dimensions(
            self._macro_mesh_name
        ):
            raise Exception("Provided macro mesh bounds are of incorrect dimension")

        if self._is_parallel:
            if not len(self._ranks_per_axis) == self._participant.get_mesh_dimensions(
                self._macro_mesh_name
            ):
                raise Exception(
                    "Provided ranks combination is of incorrect dimension"
                    " and does not match the dimensions of the macro mesh."
                )

            domain_decomposer = DomainDecomposer(
                self._rank,
                self._size,
            )
            coupling_mesh_bounds = domain_decomposer.decompose_macro_domain(
                self._macro_bounds, self._ranks_per_axis
            )
        else:
            coupling_mesh_bounds = self._macro_bounds

        if not self._is_adaptivity_with_load_balancing:
            self._participant.set_mesh_access_region(
                self._macro_mesh_name, coupling_mesh_bounds
            )
        else:  # When load balancing is on, each rank accesses the complete macro mesh
            self._participant.set_mesh_access_region(
                self._macro_mesh_name, self._macro_bounds
            )

        # initialize preCICE
        self._participant.initialize()

        (
            self._mesh_vertex_ids,
            self._mesh_vertex_coords,
        ) = self._participant.get_mesh_vertex_ids_and_coordinates(self._macro_mesh_name)

        if self._mesh_vertex_coords.size == 0:
            raise Exception("Macro mesh has no vertices.")

        if not self._is_adaptivity_with_load_balancing:
            self._local_number_of_sims, _ = self._mesh_vertex_coords.shape
        else:  # When load balancing, each rank needs to manually determine how many micro simulations it starts with
            total_number_of_sims, _ = self._mesh_vertex_coords.shape
            cpu_wise_number_of_sims = divide_in_parts(total_number_of_sims, self._size)
            self._local_number_of_sims = cpu_wise_number_of_sims[self._rank]

        if self._local_number_of_sims == 0:
            if self._is_parallel:
                self._logger.log_info(
                    "Rank {} has no micro simulations and hence will not do any computation.".format(
                        self._rank
                    )
                )
                self._is_rank_empty = True
            else:
                raise Exception("Micro Manager has no micro simulations.")

        nms_all_ranks = np.zeros(self._size, dtype=np.int64)
        # Gather number of micro simulations that each rank has, because this rank needs to know how many micro
        # simulations have been created by previous ranks, so that it can set
        # the correct global IDs
        self._comm.Allgatherv(np.array(self._local_number_of_sims), nms_all_ranks)

        max_nms = np.max(nms_all_ranks)
        min_nms = np.min(nms_all_ranks)

        if (
            max_nms != min_nms
        ):  # if the number of maximum and minimum micro simulations per rank are different
            self._logger.log_info_rank_zero(
                "The following ranks have the maximum number of micro simulations ({}): {}".format(
                    max_nms, np.where(nms_all_ranks == max_nms)[0]
                )
            )
            self._logger.log_info_rank_zero(
                "The following ranks have the minimum number of micro simulations ({}): {}".format(
                    min_nms, np.where(nms_all_ranks == min_nms)[0]
                )
            )
        else:  # if the number of maximum and minimum micro simulations per rank are the same
            self._logger.log_info_rank_zero(
                "All ranks have the same number of micro simulations: {}".format(
                    max_nms
                )
            )

        # Get global number of micro simulations
        self._global_number_of_sims: int = np.sum(nms_all_ranks)

        self._logger.log_info_rank_zero(
            "Total number of micro simulations: {}".format(self._global_number_of_sims)
        )

        if self._is_adaptivity_on:
            for name in self._adaptivity_data_names:
                self._data_for_adaptivity[name] = [0] * self._local_number_of_sims

        # Create lists of local and global IDs
        sim_id = np.sum(nms_all_ranks[: self._rank])
        self._global_ids_of_local_sims = []  # DECLARATION
        for i in range(self._local_number_of_sims):
            self._global_ids_of_local_sims.append(sim_id)
            sim_id += 1

        # Setup for simulation crashes
        self._has_sim_crashed = [False] * self._local_number_of_sims
        if self._interpolate_crashed_sims:
            self._interpolant = Interpolation(self._logger)

        micro_problem = getattr(
            importlib.import_module(
                self._config.get_micro_file_name(), "MicroSimulation"
            ),
            "MicroSimulation",
        )

        # Create micro simulation objects
        self._micro_sims = [0] * self._local_number_of_sims
        if not self._lazy_init:
            for i in range(self._local_number_of_sims):
                self._micro_sims[i] = create_simulation_class(micro_problem)(
                    self._global_ids_of_local_sims[i]
                )

        if self._is_adaptivity_on:
            if self._config.get_adaptivity_type() == "local":
                self._adaptivity_controller: LocalAdaptivityCalculator = (
                    LocalAdaptivityCalculator(
<<<<<<< HEAD
                        self._config,
=======
                        self._config,
                        self._local_number_of_sims,
                        self._participant,
                        self._rank,
                        self._comm,
                    )
                )
            elif self._config.get_adaptivity_type() == "global":
                self._adaptivity_controller: GlobalAdaptivityCalculator = (
                    GlobalAdaptivityCalculator(
                        self._config,
                        self._global_number_of_sims,
                        self._global_ids_of_local_sims,
>>>>>>> 3ad8c1bf
                        self._participant,
                        self._rank,
                        self._comm,
                        self._local_number_of_sims,
                    )
                )
            elif self._config.get_adaptivity_type() == "global":
                if self._is_adaptivity_with_load_balancing:
                    self._adaptivity_controller: GlobalAdaptivityLBCalculator = (
                        GlobalAdaptivityLBCalculator(
                            self._config,
                            self._global_number_of_sims,
                            self._global_ids_of_local_sims,
                            self._participant,
                            self._logger,
                            self._rank,
                            self._comm,
                        )
                    )
                else:
                    self._adaptivity_controller: GlobalAdaptivityCalculator = (
                        GlobalAdaptivityCalculator(
                            self._config,
                            self._global_number_of_sims,
                            self._global_ids_of_local_sims,
                            self._participant,
                            self._rank,
                            self._comm,
                        )
                    )

            self._micro_sims_active_steps = np.zeros(
                self._global_number_of_sims
            )  # DECLARATION

        self._micro_sims_init = False  # DECLARATION

        # Read initial data from preCICE, if it is available
        initial_data = self._read_data_from_precice(dt=0)

        if not initial_data:
            is_initial_data_available = False
            if self._lazy_init:
                raise Exception(
                    "No initial macro data available, lazy initialization would result in only one active simulation."
                )
        else:
            is_initial_data_available = True

        # Boolean which states if the initialize() method of the micro simulation requires initial data
        is_initial_data_required = False

        # Check if provided micro simulation has an initialize() method
        if hasattr(micro_problem, "initialize") and callable(
            getattr(micro_problem, "initialize")
        ):
            if self._lazy_init:
                self._logger.log_warning(
                    "The initialize function of micro simulations will not be called when using "
                    "lazy initialization and adaptivity can't use data returned by it."
                )
            else:
                self._micro_sims_init = True  # Starting value before setting

                try:  # Try to get the signature of the initialize() method, if it is written in Python
                    argspec = inspect.getfullargspec(micro_problem.initialize)
                    if (
                        len(argspec.args) == 1
                    ):  # The first argument in the signature is self
                        is_initial_data_required = False
                    elif len(argspec.args) == 2:
                        is_initial_data_required = True
                    else:
                        raise Exception(
                            "The initialize() method of the Micro simulation has an incorrect number of arguments."
                        )
                except TypeError:
                    self._logger.log_info_rank_zero(
                        "The signature of initialize() method of the micro simulation cannot be determined. Trying to determine the signature by calling the method."
                    )
                    # Try to get the signature of the initialize() method, if it is not written in Python
                    try:  # Try to call the initialize() method without initial data
                        self._micro_sims[0].initialize()
                        is_initial_data_required = False
                    except TypeError:
                        self._logger.log_info_rank_zero(
                            "The initialize() method of the micro simulation has arguments. Attempting to call it again with initial data."
                        )
                        try:  # Try to call the initialize() method with initial data
                            self._micro_sims[0].initialize(initial_data[0])
                            is_initial_data_required = True
                        except TypeError:
                            raise Exception(
                                "The initialize() method of the Micro simulation has an incorrect number of arguments."
                            )

        if is_initial_data_required and not is_initial_data_available:
            raise Exception(
                "The initialize() method of the Micro simulation requires initial data, but no initial macro data has been provided."
            )

        # Get initial data from micro simulations if initialize() method exists
        if self._micro_sims_init:

            # Call initialize() method of the micro simulation to check if it returns any initial data
            if is_initial_data_required:
                initial_micro_output = self._micro_sims[0].initialize(initial_data[0])
            else:
                initial_micro_output = self._micro_sims[0].initialize()

            if (
                initial_micro_output is None
            ):  # Check if the detected initialize() method returns any data
                self._logger.log_warning_rank_zero(
                    "The initialize() call of the Micro simulation has not returned any initial data."
                    " This means that the initialize() call has no effect on the adaptivity. The initialize method will nevertheless still be called."
                )
                self._micro_sims_init = False

                if is_initial_data_required:
                    for i in range(1, self._local_number_of_sims):
                        self._micro_sims[i].initialize(initial_data[i])
                else:
                    for i in range(1, self._local_number_of_sims):
                        self._micro_sims[i].initialize()
            else:  # Case where the initialize() method returns data
                if self._is_adaptivity_on:
                    # Save initial data from first micro simulation as we anyway have it
                    for name in initial_micro_output.keys():
                        if name in self._data_for_adaptivity:
                            self._data_for_adaptivity[name][0] = initial_micro_output[
                                name
                            ]
                        else:
                            raise Exception(
                                "The initialize() method needs to return data which is required for the adaptivity calculation."
                            )

                    # Gather initial data from the rest of the micro simulations
                    if is_initial_data_required:
                        for i in range(1, self._local_number_of_sims):
                            initial_micro_output = self._micro_sims[i].initialize(
                                initial_data[i]
                            )
                            for name in self._adaptivity_micro_data_names:
                                self._data_for_adaptivity[name][
                                    i
                                ] = initial_micro_output[name]
                    else:
                        for i in range(1, self._local_number_of_sims):
                            initial_micro_output = self._micro_sims[i].initialize()
                            for name in self._adaptivity_micro_data_names:
                                self._data_for_adaptivity[name][
                                    i
                                ] = initial_micro_output[name]
                else:
                    self._logger.log_warning_rank_zero(
                        "The initialize() method of the Micro simulation returns initial data, but adaptivity is turned off. The returned data will be ignored. The initialize method will nevertheless still be called."
                    )
                    if is_initial_data_required:
                        for i in range(1, self._local_number_of_sims):
                            self._micro_sims[i].initialize(initial_data[i])
                    else:
                        for i in range(1, self._local_number_of_sims):
                            self._micro_sims[i].initialize()

        self._micro_sims_have_output = False
        if hasattr(micro_problem, "output") and callable(
            getattr(micro_problem, "output")
        ):
            self._micro_sims_have_output = True

    # ***************
    # Private methods
    # ***************

    def _read_data_from_precice(self, dt) -> list:
        """
        Read data from preCICE.

        Parameters
        ----------
        dt : float
            Time step size at which data is to be read from preCICE.

        Returns
        -------
        local_read_data : list
            List of dicts in which keys are names of data being read and the values are the data from preCICE.
        """
        read_data: dict[str, list] = dict()

        if self._is_adaptivity_with_load_balancing:
            read_vertex_ids = self._global_ids_of_local_sims
        else:
            read_vertex_ids = self._mesh_vertex_ids

        for name in self._read_data_names:
            read_data[name] = []

        for name in self._read_data_names:
            read_data.update(
                {
                    name: self._participant.read_data(
                        self._macro_mesh_name, name, read_vertex_ids, dt
                    )
                }
            )

            if self._is_adaptivity_on:
                if name in self._adaptivity_macro_data_names:
                    self._data_for_adaptivity[name] = read_data[name]

        return [dict(zip(read_data, t)) for t in zip(*read_data.values())]

    def _write_data_to_precice(self, data: list) -> None:
        """
        Write data to preCICE.

        Parameters
        ----------
        data : list
            List of dicts in which keys are names of data and the values are the data to be written to preCICE.
        """
        if self._is_adaptivity_with_load_balancing:
            write_vertex_ids = self._global_ids_of_local_sims
        else:
            write_vertex_ids = self._mesh_vertex_ids

        data_dict: dict[str, list] = dict()
        if not self._is_rank_empty:
            for name in data[0]:
                data_dict[name] = []

            for d in data:
                for name, values in d.items():
                    data_dict[name].append(values)

            for dname in self._write_data_names:
                self._participant.write_data(
                    self._macro_mesh_name,
                    dname,
                    write_vertex_ids,
                    data_dict[dname],
                )
        else:
            for dname in self._write_data_names:
                self._participant.write_data(
                    self._macro_mesh_name, dname, [], np.array([])
                )

    def _solve_micro_simulations(self, micro_sims_input: list, dt: float) -> list:
        """
        Solve all micro simulations and assemble the micro simulations outputs in a list of dicts format.

        Parameters
        ----------
        micro_sims_input : list
            List of dicts in which keys are names of data and the values are the data which are required inputs to
            solve a micro simulation.
        dt : float
            Time step size.

        Returns
        -------
        micro_sims_output : list
            List of dicts in which keys are names of data and the values are the data which are required outputs of
        """
        micro_sims_output: list[dict] = [None] * self._local_number_of_sims

        for count, sim in enumerate(self._micro_sims):
            # If micro simulation has not crashed in a previous iteration, attempt to solve it
            if not self._has_sim_crashed[count]:
                # Attempt to solve the micro simulation
                try:
                    start_time = time.process_time()
                    micro_sims_output[count] = sim.solve(micro_sims_input[count], dt)
                    end_time = time.process_time()
                    # Write solve time of the macro simulation if required and the simulation has not crashed
                    if self._is_micro_solve_time_required:
                        micro_sims_output[count]["solve_cpu_time"] = (
                            end_time - start_time
                        )

                # If simulation crashes, log the error and keep the output constant at the previous iteration's output
                except Exception as error_message:
                    self._logger.log_error(
                        "Micro simulation at macro coordinates {} with input {} has experienced an error. "
                        "See next entry on this rank for error message.".format(
                            self._mesh_vertex_coords[count], micro_sims_input[count]
                        )
                    )
                    self._logger.log_error(error_message)
                    self._has_sim_crashed[count] = True

        # If interpolate is off, terminate after crash
        if not self._interpolate_crashed_sims:
            crashed_sims_on_all_ranks = np.zeros(self._size, dtype=np.int64)
            self._comm.Allgather(
                np.sum(self._has_sim_crashed), crashed_sims_on_all_ranks
            )
            if sum(crashed_sims_on_all_ranks) > 0:
                self._logger.log_info(
                    "Exiting simulation after micro simulation crash."
                )
                sys.exit()

        # Interpolate result for crashed simulation
        unset_sims = [
            count for count, value in enumerate(micro_sims_output) if value is None
        ]

        # Iterate over all crashed simulations to interpolate output
        if self._interpolate_crashed_sims:
            for unset_sim in unset_sims:
                self._logger.log_info(
                    "Interpolating output for crashed simulation at macro vertex {}.".format(
                        self._mesh_vertex_coords[unset_sim]
                    )
                )
                micro_sims_output[unset_sim] = self._interpolate_output_for_crashed_sim(
                    micro_sims_input, micro_sims_output, unset_sim
                )

        return micro_sims_output

    def _solve_micro_simulations_with_adaptivity(
        self, micro_sims_input: list, dt: float
    ) -> list:
        """
        Adaptively solve micro simulations and assemble the micro simulations outputs in a list of dicts format.

        Parameters
        ----------
        micro_sims_input : list
            List of dicts in which keys are names of data and the values are the data which are required inputs to
            solve a micro simulation.
        dt : float
            Time step size.

        Returns
        -------
        micro_sims_output : list
            List of dicts in which keys are names of data and the values are the data which are required outputs of
        """
        active_sim_local_ids = self._adaptivity_controller.get_active_sim_local_ids()

        micro_sims_output = [0] * self._local_number_of_sims

        # Solve all active micro simulations
        for active_id in active_sim_local_ids:
            # If micro simulation has not crashed in a previous iteration, attempt to solve it
            if not self._has_sim_crashed[active_id]:
                try:
                    start_time = time.process_time()
                    micro_sims_output[active_id] = self._micro_sims[active_id].solve(
                        micro_sims_input[active_id], dt
                    )
                    end_time = time.process_time()
                    # Write solve time of the macro simulation if required and the simulation has not crashed
                    if self._is_micro_solve_time_required:
                        micro_sims_output[active_id]["solve_cpu_time"] = (
                            end_time - start_time
                        )

                    # Mark the micro sim as active for export
                    micro_sims_output[active_id]["active_state"] = 1
                    global_id = self._global_ids_of_local_sims[active_id]
                    micro_sims_output[active_id][
                        "active_steps"
                    ] = self._micro_sims_active_steps[global_id]

                # If simulation crashes, log the error and keep the output constant at the previous iteration's output
                except Exception as error_message:
                    self._logger.log_error(
                        "Micro simulation at macro coordinates {} has experienced an error. "
                        "See next entry on this rank for error message.".format(
                            self._mesh_vertex_coords[active_id]
                        )
                    )
                    self._logger.log_error(error_message)
                    self._has_sim_crashed[active_id] = True

        # If interpolate is off, terminate after crash
        if not self._interpolate_crashed_sims:
            crashed_sims_on_all_ranks = np.zeros(self._size, dtype=np.int64)
            self._comm.Allgather(
                np.sum(self._has_sim_crashed), crashed_sims_on_all_ranks
            )
            if sum(crashed_sims_on_all_ranks) > 0:
                self._logger.log_error(
                    "Exiting simulation after micro simulation crash."
                )
                sys.exit()

        # Interpolate result for crashed simulation
        unset_sims = []
        for active_id in active_sim_local_ids:
            if micro_sims_output[active_id] == 0:
                unset_sims.append(active_id)

        # Iterate over all crashed simulations to interpolate output
        if self._interpolate_crashed_sims:
            for unset_sim in unset_sims:
                self._logger.log_info(
                    "Interpolating output for crashed simulation at macro vertex {}.".format(
                        self._mesh_vertex_coords[unset_sim]
                    )
                )

                micro_sims_output[unset_sim] = self._interpolate_output_for_crashed_sim(
                    micro_sims_input, micro_sims_output, unset_sim, active_sim_local_ids
                )

        micro_sims_output = self._adaptivity_controller.get_full_field_micro_output(
            micro_sims_output
        )

        inactive_sim_local_ids = (
            self._adaptivity_controller.get_inactive_sim_local_ids()
        )

        # Resolve micro sim output data for inactive simulations
        for inactive_id in inactive_sim_local_ids:
            micro_sims_output[inactive_id]["active_state"] = 0
            global_id = self._global_ids_of_local_sims[inactive_id]
            micro_sims_output[inactive_id][
                "active_steps"
            ] = self._micro_sims_active_steps[global_id]

            if self._is_micro_solve_time_required:
                micro_sims_output[inactive_id]["solve_cpu_time"] = 0

        # Collect micro sim output for adaptivity calculation
        for i in range(self._local_number_of_sims):
            for name in self._adaptivity_micro_data_names:
                self._data_for_adaptivity[name][i] = micro_sims_output[i][name]

        return micro_sims_output

    def _get_solve_variant(self) -> Callable[[list, float], list]:
        """
        Get the solve variant function based on the adaptivity type.

        Returns
        -------
        solve_variant : Callable
            Solve variant function based on the adaptivity type.
        """
        if self._is_adaptivity_on:
            solve_variant = self._solve_micro_simulations_with_adaptivity
        else:
            solve_variant = self._solve_micro_simulations

        return solve_variant

    def _interpolate_output_for_crashed_sim(
        self,
        micro_sims_input: list,
        micro_sims_output: list,
        unset_sim: int,
        active_sim_ids: np.ndarray = None,
    ) -> dict:
        """
        Using the output of neighboring simulations, interpolate the output for a crashed simulation.

        Parameters
        ----------
        micro_sims_input : list
            List of dicts in which keys are names of data and the values are the data which are required inputs to
            solve a micro simulation.
        micro_sims_output : list
            List dicts containing output of local micro simulations.
        unset_sim : int
            Index of the crashed simulation in the list of all local simulations currently interpolating.
        active_sim_ids : numpy.ndarray, optional
            Array of active simulation IDs.

        Returns
        -------
        output_interpol : dict
            Result of the interpolation in which keys are names of data and the values are the data.
        """
        # Find neighbors of the crashed simulation in active and non-crashed simulations
        # Set iteration length to only iterate over active simulations
        if self._is_adaptivity_on:
            iter_length = active_sim_ids
        else:
            iter_length = range(len(micro_sims_input))
        micro_sims_active_input_lists = []
        micro_sims_active_values = []
        # Turn crashed simulation macro parameters into list to use as coordinate for interpolation
        crashed_position = []
        for value in micro_sims_input[unset_sim].values():
            if isinstance(value, np.ndarray) or isinstance(value, list):
                crashed_position.extend(value)
            else:
                crashed_position.append(value)
        # Turn active simulation macro parameters into lists to use as coordinates for interpolation based on parameters
        for i in iter_length:
            if not self._has_sim_crashed[i]:
                # Collect macro data at one macro vertex
                intermediate_list = []
                for value in micro_sims_input[i].values():
                    if isinstance(value, np.ndarray) or isinstance(value, list):
                        intermediate_list.extend(value)
                    else:
                        intermediate_list.append(value)
                # Create lists of macro data for interpolation
                micro_sims_active_input_lists.append(intermediate_list)
                micro_sims_active_values.append(micro_sims_output[i].copy())
        # Find nearest neighbors
        if len(micro_sims_active_input_lists) == 0:
            self._logger.log_error(
                "No active neighbors available for interpolation at macro vertex {}. Value cannot be interpolated".format(
                    self._mesh_vertex_coords[unset_sim]
                )
            )
            return None
        else:
            nearest_neighbors = self._interpolant.get_nearest_neighbor_indices(
                micro_sims_active_input_lists,
                crashed_position,
                self._number_of_nearest_neighbors,
            )
        # Interpolate
        interpol_space = []
        interpol_values = []
        # Collect neighbor vertices for interpolation
        for neighbor in nearest_neighbors:
            # Remove data not required for interpolation from values
            if self._is_adaptivity_on:
                interpol_space.append(micro_sims_active_input_lists[neighbor].copy())
                interpol_values.append(micro_sims_active_values[neighbor].copy())
                interpol_values[-1].pop("solve_cpu_time", None)
                interpol_values[-1].pop("active_state", None)
                interpol_values[-1].pop("active_steps", None)
            else:
                interpol_space.append(micro_sims_active_input_lists[neighbor].copy())
                interpol_values.append(micro_sims_active_values[neighbor].copy())
                interpol_values[-1].pop("solve_cpu_time", None)

        # Interpolate for each parameter
        output_interpol = dict()
        for key in interpol_values[0].keys():
            key_values = []  # DECLARATION
            # Collect values of current parameter from neighboring simulations
            for elems in range(len(interpol_values)):
                key_values.append(interpol_values[elems][key])
            output_interpol[key] = self._interpolant.interpolate(
                interpol_space, crashed_position, key_values
            )
        # Reintroduce removed information
        if self._is_micro_solve_time_required:
            output_interpol["solve_cpu_time"] = 0
        if self._is_adaptivity_on:
            output_interpol["active_state"] = 1
            output_interpol["active_steps"] = self._micro_sims_active_steps[unset_sim]
        return output_interpol<|MERGE_RESOLUTION|>--- conflicted
+++ resolved
@@ -17,15 +17,11 @@
 import sys
 import time
 import inspect
-from typing import Dict
 from typing import Callable
 import numpy as np
-<<<<<<< HEAD
-=======
 import time
 from psutil import Process
 import csv
->>>>>>> 3ad8c1bf
 
 import precice
 
@@ -160,14 +156,11 @@
         - If adaptivity is on, compute micro simulations adaptively.
         """
         t, n = 0, 0
-<<<<<<< HEAD
-=======
         t_checkpoint, n_checkpoint = 0, 0
         sim_states_cp = [None] * self._local_number_of_sims
         mem_usage: list = []
 
         process = Process()
->>>>>>> 3ad8c1bf
 
         micro_sim_solve = self._get_solve_variant()
 
@@ -306,6 +299,9 @@
 
             self._write_data_to_precice(micro_sims_output)
 
+            t += dt
+            n += 1
+
             self._participant.advance(dt)
 
             first_time_window = False
@@ -332,13 +328,8 @@
                 if self._is_adaptivity_on and n % self._adaptivity_output_n == 0:
                     self._adaptivity_controller.log_metrics(n)
 
-<<<<<<< HEAD
-                t += dt
-                n += 1
-=======
                 if self._output_memory_usage:
                     mem_usage.append(process.memory_info().rss / 1024**2)
->>>>>>> 3ad8c1bf
 
                 self._logger.log_info_rank_zero("Time window {} converged.".format(n))
 
@@ -496,27 +487,11 @@
             if self._config.get_adaptivity_type() == "local":
                 self._adaptivity_controller: LocalAdaptivityCalculator = (
                     LocalAdaptivityCalculator(
-<<<<<<< HEAD
-                        self._config,
-=======
                         self._config,
                         self._local_number_of_sims,
                         self._participant,
                         self._rank,
                         self._comm,
-                    )
-                )
-            elif self._config.get_adaptivity_type() == "global":
-                self._adaptivity_controller: GlobalAdaptivityCalculator = (
-                    GlobalAdaptivityCalculator(
-                        self._config,
-                        self._global_number_of_sims,
-                        self._global_ids_of_local_sims,
->>>>>>> 3ad8c1bf
-                        self._participant,
-                        self._rank,
-                        self._comm,
-                        self._local_number_of_sims,
                     )
                 )
             elif self._config.get_adaptivity_type() == "global":
