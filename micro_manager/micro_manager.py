#!/usr/bin/env python3
"""
Micro Manager is a tool to initialize and adaptively control micro simulations and couple them via preCICE to a macro simulation.
This files the class MicroManager which has the following callable public methods:

- solve
- initialize

Upon execution, an object of the class MicroManager is created using a given JSON file,
and the initialize and solve methods are called.

Detailed documentation: https://precice.org/tooling-micro-manager-overview.html
"""

import importlib
import os
import sys
import time
import inspect
from copy import deepcopy
from typing import Dict
from warnings import warn
import numpy as np
import time

import precice

from .micro_manager_base import MicroManager

from .adaptivity.global_adaptivity import GlobalAdaptivityCalculator
from .adaptivity.local_adaptivity import LocalAdaptivityCalculator

from .domain_decomposition import DomainDecomposer

from .micro_simulation import create_simulation_class
from .tools.logging_wrapper import Logger


try:
    from .interpolation import Interpolation
except ImportError:
    Interpolation = None

sys.path.append(os.getcwd())


class MicroManagerCoupling(MicroManager):
    def __init__(self, config_file: str) -> None:
        """
        Constructor.

        Parameters
        ----------
        config_file : string
            Name of the JSON configuration file (provided by the user).
        """
        super().__init__(config_file)

        self._logger = Logger(
            "MicroManagerCoupling", "micro-manager-coupling.log", self._rank
        )

        self._config.set_logger(self._logger)
        self._config.read_json_micro_manager()

        # Data names of data to output to the snapshot database
        self._write_data_names = self._config.get_write_data_names()

        # Data names of data to read as input parameter to the simulations
        self._read_data_names = self._config.get_read_data_names()

        self._micro_dt = self._config.get_micro_dt()

        self._is_micro_solve_time_required = self._config.write_micro_solve_time()

        self._macro_mesh_name = self._config.get_macro_mesh_name()

        self._macro_bounds = self._config.get_macro_domain_bounds()

        if self._is_parallel:  # Simulation is run in parallel
            self._ranks_per_axis = self._config.get_ranks_per_axis()

        # Parameter for interpolation in case of a simulation crash
        self._interpolate_crashed_sims = self._config.interpolate_crashed_micro_sim()
        if self._interpolate_crashed_sims:
            if Interpolation is None:
                self._logger.log_info_one_rank(
                    "Interpolation is turned off as the required package is not installed."
                )
                self._interpolate_crashed_sims = False
            else:
                # The following parameters can potentially become configurable by the user in the future
                self._crash_threshold = 0.2
                self._number_of_nearest_neighbors = 4

        self._mesh_vertex_ids = None  # IDs of macro vertices as set by preCICE
        self._micro_n_out = self._config.get_micro_output_n()

        self._is_adaptivity_on = self._config.turn_on_adaptivity()

        if self._is_adaptivity_on:
<<<<<<< HEAD
            self._adaptivity_logger = Logger(
                "Adaptivity", "adaptivity-metrics.csv", self._rank, csv_logger=True
            )

            self._adaptivity_logger.log_info_one_rank(
                "Time Window,Avg Active Sims,Avg Inactive Sims,Max Active,Max Inactive"
            )

            self._number_of_sims_for_adaptivity = 0
=======
            self._number_of_sims_for_adaptivity: int = 0
>>>>>>> bf29addd

            self._data_for_adaptivity: Dict[str, np.ndarray] = dict()
            self._adaptivity_type = self._config.get_adaptivity_type()

            self._adaptivity_data_names = self._config.get_data_for_adaptivity()

            self._adaptivity_output_n = self._config.get_adaptivity_output_n()

            # Names of macro data to be used for adaptivity computation
            self._adaptivity_macro_data_names = dict()

            # Names of micro data to be used for adaptivity computation
            self._adaptivity_micro_data_names = dict()
            for name, is_data_vector in self._adaptivity_data_names.items():
                if name in self._read_data_names:
                    self._adaptivity_macro_data_names[name] = is_data_vector
                if name in self._write_data_names:
                    self._adaptivity_micro_data_names[name] = is_data_vector

            self._adaptivity_in_every_implicit_step = (
                self._config.is_adaptivity_required_in_every_implicit_iteration()
            )
<<<<<<< HEAD
            self._micro_sims_active_steps = None
            self._output_adaptivity_cpu_time = self._config.output_adaptivity_cpu_time()

        # Define the preCICE Participant
        self._participant = precice.Participant(
            "Micro-Manager",
            self._config.get_precice_config_file_name(),
            self._rank,
            self._size,
        )
=======
>>>>>>> bf29addd

    # **************
    # Public methods
    # **************

    def solve(self) -> None:
        """
        Solve the problem using preCICE.
        - Handle checkpointing is implicit coupling is done.
        - Read data from preCICE, solve micro simulations, and write data to preCICE
        - If adaptivity is on, compute micro simulations adaptively.
        """
        t, n = 0, 0
        t_checkpoint, n_checkpoint = 0, 0
        similarity_dists_cp = None
        is_sim_active_cp = None
        sim_is_associated_to_cp = None
        sim_states_cp = [None] * self._local_number_of_sims

        dt = min(self._participant.get_max_time_step_size(), self._micro_dt)

        if self._is_adaptivity_on:
            similarity_dists = np.zeros(
                (
                    self._number_of_sims_for_adaptivity,
                    self._number_of_sims_for_adaptivity,
                )
            )

            # Start adaptivity calculation with all sims active
            is_sim_active = np.array([True] * self._number_of_sims_for_adaptivity)

            # Active sims do not have an associated sim
            sim_is_associated_to = np.full(
                (self._number_of_sims_for_adaptivity), -2, dtype=np.intc
            )

            # If micro simulations have been initialized, compute adaptivity before starting the coupling
            if self._micro_sims_init:
                self._logger.log_info_one_rank(
                    "Micro simulations have been initialized, so adaptivity will be computed before the coupling begins."
                )
                (
                    similarity_dists,
                    is_sim_active,
                    sim_is_associated_to,
                ) = self._adaptivity_controller.compute_adaptivity(
                    dt,
                    self._micro_sims,
                    similarity_dists,
                    is_sim_active,
                    sim_is_associated_to,
                    self._data_for_adaptivity,
                )

        while self._participant.is_coupling_ongoing():

            adaptivity_cpu_time = 0.0

            dt = min(self._participant.get_max_time_step_size(), self._micro_dt)

            # Write a checkpoint
            if self._participant.requires_writing_checkpoint():
                for i in range(self._local_number_of_sims):
                    sim_states_cp[i] = self._micro_sims[i].get_state()
                t_checkpoint = t
                n_checkpoint = n

                if self._is_adaptivity_on:
                    if not self._adaptivity_in_every_implicit_step:
                        start_time = time.process_time()
                        (
                            similarity_dists,
                            is_sim_active,
                            sim_is_associated_to,
                        ) = self._adaptivity_controller.compute_adaptivity(
                            dt,
                            self._micro_sims,
                            similarity_dists,
                            is_sim_active,
                            sim_is_associated_to,
                            self._data_for_adaptivity,
                        )
                        end_time = time.process_time()

                        adaptivity_cpu_time = end_time - start_time

                        # Only checkpoint the adaptivity configuration if adaptivity is computed
                        # once in every time window
                        similarity_dists_cp = np.copy(similarity_dists)
                        is_sim_active_cp = np.copy(is_sim_active)
                        sim_is_associated_to_cp = np.copy(sim_is_associated_to)

                        if self._adaptivity_type == "local":
                            active_sim_ids = np.where(is_sim_active)[0]
                        elif self._adaptivity_type == "global":
                            active_sim_ids = np.where(
                                is_sim_active[
                                    self._global_ids_of_local_sims[
                                        0
                                    ] : self._global_ids_of_local_sims[-1]
                                    + 1
                                ]
                            )[0]

                        for active_id in active_sim_ids:
                            self._micro_sims_active_steps[active_id] += 1

            micro_sims_input = self._read_data_from_precice(dt)

            if self._is_adaptivity_on:
                if self._adaptivity_in_every_implicit_step:
                    start_time = time.process_time()
                    (
                        similarity_dists,
                        is_sim_active,
                        sim_is_associated_to,
                    ) = self._adaptivity_controller.compute_adaptivity(
                        dt,
                        self._micro_sims,
                        similarity_dists,
                        is_sim_active,
                        sim_is_associated_to,
                        self._data_for_adaptivity,
                    )
                    end_time = time.process_time()
                    adaptivity_cpu_time = end_time - start_time

                    if self._adaptivity_type == "local":
                        active_sim_ids = np.where(is_sim_active)[0]
                    elif self._adaptivity_type == "global":
                        active_sim_ids = np.where(
                            is_sim_active[
                                self._global_ids_of_local_sims[
                                    0
                                ] : self._global_ids_of_local_sims[-1]
                                + 1
                            ]
                        )[0]

                    for active_id in active_sim_ids:
                        self._micro_sims_active_steps[active_id] += 1

                micro_sims_output = self._solve_micro_simulations_with_adaptivity(
                    micro_sims_input, is_sim_active, sim_is_associated_to, dt
                )

                if self._output_adaptivity_cpu_time:
                    for i in range(self._local_number_of_sims):
                        micro_sims_output[i][
                            "adaptivity_cpu_time"
                        ] = adaptivity_cpu_time
            else:
                micro_sims_output = self._solve_micro_simulations(micro_sims_input, dt)

            # Check if more than a certain percentage of the micro simulations have crashed and terminate if threshold is exceeded
            if self._interpolate_crashed_sims:
                crashed_sims_on_all_ranks = np.zeros(self._size, dtype=np.int64)
                self._comm.Allgather(
                    np.sum(self._has_sim_crashed), crashed_sims_on_all_ranks
                )

                if self._is_parallel:
                    crash_ratio = (
                        np.sum(crashed_sims_on_all_ranks) / self._global_number_of_sims
                    )
                else:
                    crash_ratio = np.sum(self._has_sim_crashed) / len(
                        self._has_sim_crashed
                    )

                if crash_ratio > self._crash_threshold:
                    self._logger.log_info_any_rank(
                        "{:.1%} of the micro simulations have crashed exceeding the threshold of {:.1%}. "
                        "Exiting simulation.".format(crash_ratio, self._crash_threshold)
                    )
                    sys.exit()

            self._write_data_to_precice(micro_sims_output)

            t += dt  # increase internal time when time step is done.
            n += 1  # increase counter

            self._participant.advance(
                dt
            )  # notify preCICE that time step of size dt is complete

            # Revert micro simulations to their last checkpoints if required
            if self._participant.requires_reading_checkpoint():
                for i in range(self._local_number_of_sims):
                    self._micro_sims[i].set_state(sim_states_cp[i])
                n = n_checkpoint
                t = t_checkpoint

                # If adaptivity is computed only once per time window, the states of sims need to be reset too
                if self._is_adaptivity_on:
                    if not self._adaptivity_in_every_implicit_step:
                        similarity_dists = np.copy(similarity_dists_cp)
                        is_sim_active = np.copy(is_sim_active_cp)
                        sim_is_associated_to = np.copy(sim_is_associated_to_cp)

            if (
                self._participant.is_time_window_complete()
            ):  # Time window has converged, now micro output can be generated
                if self._micro_sims_have_output:
                    if n % self._micro_n_out == 0:
                        for sim in self._micro_sims:
                            sim.output()

                if self._is_adaptivity_on:
                    if self._adaptivity_type == "local":
                        # MPI Gather is necessary as local adaptivity only stores local data
                        local_active_sims = np.count_nonzero(is_sim_active)
                        global_active_sims = self._comm.gather(local_active_sims)

                        local_inactive_sims = np.count_nonzero(is_sim_active == False)
                        global_inactive_sims = self._comm.gather(local_inactive_sims)
                    elif self._adaptivity_type == "global":
                        global_active_sims = np.count_nonzero(is_sim_active)
                        global_inactive_sims = np.count_nonzero(is_sim_active == False)

                    if n % self._adaptivity_output_n == 0 and self._rank == 0:
                        self._adaptivity_logger.log_info_one_rank(
                            "{},{},{},{},{}".format(
                                n,
                                np.mean(global_active_sims),
                                np.mean(global_inactive_sims),
                                np.max(global_active_sims),
                                np.max(global_inactive_sims),
                            )
                        )
                self._logger.log_info_one_rank("Time window {} converged.".format(n))

        self._participant.finalize()

    def initialize(self) -> None:
        """
        Initialize the Micro Manager by performing the following tasks:
        - Decompose the domain if the Micro Manager is executed in parallel.
        - Initialize preCICE.
        - Gets the macro mesh information from preCICE.
        - Create all micro simulation objects and initialize them if an initialize() method is available.
        - If required, write initial data to preCICE.
        """
        # Decompose the macro-domain and set the mesh access region for each partition in preCICE
        assert len(self._macro_bounds) / 2 == self._participant.get_mesh_dimensions(
            self._macro_mesh_name
        ), "Provided macro mesh bounds are of incorrect dimension"
        if self._is_parallel:
            domain_decomposer = DomainDecomposer(
                self._participant.get_mesh_dimensions(self._macro_mesh_name),
                self._rank,
                self._size,
            )
            coupling_mesh_bounds = domain_decomposer.decompose_macro_domain(
                self._macro_bounds, self._ranks_per_axis
            )
        else:
            coupling_mesh_bounds = self._macro_bounds

        self._participant.set_mesh_access_region(
            self._macro_mesh_name, coupling_mesh_bounds
        )

        # initialize preCICE
        self._participant.initialize()

        (
            self._mesh_vertex_ids,
            self._mesh_vertex_coords,
        ) = self._participant.get_mesh_vertex_ids_and_coordinates(self._macro_mesh_name)
        assert self._mesh_vertex_coords.size != 0, "Macro mesh has no vertices."

        self._local_number_of_sims, _ = self._mesh_vertex_coords.shape

        if self._local_number_of_sims == 0:
            if self._is_parallel:
                self._logger.log_info_any_rank(
                    "Rank {} has no micro simulations and hence will not do any computation.".format(
                        self._rank
                    )
                )
                self._is_rank_empty = True
            else:
                raise Exception("Micro Manager has no micro simulations.")

        nms_all_ranks = np.zeros(self._size, dtype=np.int64)
        # Gather number of micro simulations that each rank has, because this rank needs to know how many micro
        # simulations have been created by previous ranks, so that it can set
        # the correct global IDs
        self._comm.Allgatherv(np.array(self._local_number_of_sims), nms_all_ranks)

        max_nms = np.max(nms_all_ranks)
        min_nms = np.min(nms_all_ranks)

        if (
            max_nms != min_nms
        ):  # if the number of maximum and minimum micro simulations per rank are different
            self._logger.log_info_one_rank(
                "The following ranks have the maximum number of micro simulations ({}): {}".format(
                    max_nms, np.where(nms_all_ranks == max_nms)[0]
                )
            )
            self._logger.log_info_one_rank(
                "The following ranks have the minimum number of micro simulations ({}): {}".format(
                    min_nms, np.where(nms_all_ranks == min_nms)[0]
                )
            )
        else:  # if the number of maximum and minimum micro simulations per rank are the same
            self._logger.log_info_one_rank(
                "All ranks have the same number of micro simulations: {}".format(
                    max_nms
                )
            )

        # Get global number of micro simulations
        self._global_number_of_sims: int = np.sum(nms_all_ranks)

        self._logger.log_info_one_rank(
            "Total number of micro simulations: {}".format(self._global_number_of_sims)
        )

        if self._is_adaptivity_on:
            for name, is_data_vector in self._adaptivity_data_names.items():
                if is_data_vector:
                    self._data_for_adaptivity[name] = np.zeros(
                        (
                            self._local_number_of_sims,
                            self._participant.get_data_dimensions(
                                self._macro_mesh_name, name
                            ),
                        )
                    )
                else:
                    self._data_for_adaptivity[name] = np.zeros(
                        (self._local_number_of_sims)
                    )

        # Create lists of local and global IDs
        sim_id = np.sum(nms_all_ranks[: self._rank])
        self._global_ids_of_local_sims = []  # DECLARATION
        for i in range(self._local_number_of_sims):
            self._global_ids_of_local_sims.append(sim_id)
            sim_id += 1

        # self._micro_sims = [None] * self._local_number_of_sims  # DECLARATION

        # Setup for simulation crashes
        self._has_sim_crashed = [False] * self._local_number_of_sims
        if self._interpolate_crashed_sims:
            self._interpolant = Interpolation(self._logger)

        micro_problem = getattr(
            importlib.import_module(
                self._config.get_micro_file_name(), "MicroSimulation"
            ),
            "MicroSimulation",
        )

        # Create micro simulation objects
        self._micro_sims = []
        for i in range(self._local_number_of_sims):
            self._micro_sims.append(
                create_simulation_class(micro_problem)(
                    self._global_ids_of_local_sims[i]
                )
            )

        if self._is_adaptivity_on:
            if self._adaptivity_type == "local":
<<<<<<< HEAD
                self._adaptivity_controller = LocalAdaptivityCalculator(self._config)
                self._number_of_sims_for_adaptivity = self._local_number_of_sims
            elif self._adaptivity_type == "global":
                self._adaptivity_controller = GlobalAdaptivityCalculator(
                    self._config,
                    self._global_number_of_sims,
                    self._global_ids_of_local_sims,
                    self._rank,
                    self._comm,
=======
                self._adaptivity_controller: LocalAdaptivityCalculator = (
                    LocalAdaptivityCalculator(self._config, self._logger)
                )
                self._number_of_sims_for_adaptivity = self._local_number_of_sims
            elif self._adaptivity_type == "global":
                self._adaptivity_controller: GlobalAdaptivityCalculator = (
                    GlobalAdaptivityCalculator(
                        self._config,
                        self._logger,
                        self._global_number_of_sims,
                        self._global_ids_of_local_sims,
                        self._rank,
                        self._comm,
                    )
>>>>>>> bf29addd
                )
                self._number_of_sims_for_adaptivity = self._global_number_of_sims

            self._micro_sims_active_steps = np.zeros(
                self._local_number_of_sims
            )  # DECLARATION

        self._micro_sims_init = False  # DECLARATION

        # Read initial data from preCICE, if it is available
        initial_data = self._read_data_from_precice(dt=0)

        if not initial_data:
            is_initial_data_available = False
        else:
            is_initial_data_available = True

        # Boolean which states if the initialize() method of the micro simulation requires initial data
        is_initial_data_required = False

        # Check if provided micro simulation has an initialize() method
        if hasattr(micro_problem, "initialize") and callable(
            getattr(micro_problem, "initialize")
        ):
            self._micro_sims_init = True  # Starting value before setting

            try:  # Try to get the signature of the initialize() method, if it is written in Python
                argspec = inspect.getfullargspec(micro_problem.initialize)
                if (
                    len(argspec.args) == 1
                ):  # The first argument in the signature is self
                    is_initial_data_required = False
                elif len(argspec.args) == 2:
                    is_initial_data_required = True
                else:
                    raise Exception(
                        "The initialize() method of the Micro simulation has an incorrect number of arguments."
                    )
            except TypeError:
                self._logger.log_info_one_rank(
                    "The signature of initialize() method of the micro simulation cannot be determined. Trying to determine the signature by calling the method."
                )
                # Try to get the signature of the initialize() method, if it is not written in Python
                try:  # Try to call the initialize() method without initial data
                    self._micro_sims[0].initialize()
                    is_initial_data_required = False
                except TypeError:
                    self._logger.log_info_one_rank(
                        "The initialize() method of the micro simulation has arguments. Attempting to call it again with initial data."
                    )
                    try:  # Try to call the initialize() method with initial data
                        self._micro_sims[0].initialize(initial_data[0])
                        is_initial_data_required = True
                    except TypeError:
                        raise Exception(
                            "The initialize() method of the Micro simulation has an incorrect number of arguments."
                        )

        if is_initial_data_required and not is_initial_data_available:
            raise Exception(
                "The initialize() method of the Micro simulation requires initial data, but no initial data has been provided."
            )

        if not is_initial_data_required and is_initial_data_available:
            warn(
                "The initialize() method is only allowed to return data which is required for the adaptivity calculation."
            )

        # Get initial data from micro simulations if initialize() method exists
        if self._micro_sims_init:

            # Call initialize() method of the micro simulation to check if it returns any initial data
            if is_initial_data_required:
                initial_micro_output = self._micro_sims[0].initialize(initial_data[0])
            else:
                initial_micro_output = self._micro_sims[0].initialize()

            if (
                initial_micro_output is None
            ):  # Check if the detected initialize() method returns any data
                warn(
                    "The initialize() call of the Micro simulation has not returned any initial data."
                    " This means that the initialize() call has no effect on the adaptivity. The initialize method will nevertheless still be called."
                )
                self._micro_sims_init = False

                if is_initial_data_required:
                    for i in range(1, self._local_number_of_sims):
                        self._micro_sims[i].initialize(initial_data[i])
                else:
                    for i in range(1, self._local_number_of_sims):
                        self._micro_sims[i].initialize()
            else:  # Case where the initialize() method returns data
                if self._is_adaptivity_on:
                    # Save initial data from first micro simulation as we anyway have it
                    for name in initial_micro_output.keys():
                        if name in self._data_for_adaptivity:
                            self._data_for_adaptivity[name][0] = initial_micro_output[
                                name
                            ]
                        else:
                            raise Exception(
                                "The initialize() method needs to return data which is required for the adaptivity calculation."
                            )

                    # Gather initial data from the rest of the micro simulations
                    if is_initial_data_required:
                        for i in range(1, self._local_number_of_sims):
                            initial_micro_output = self._micro_sims[i].initialize(
                                initial_data[i]
                            )
                            for name in self._adaptivity_micro_data_names:
                                self._data_for_adaptivity[name][
                                    i
                                ] = initial_micro_output[name]
                    else:
                        for i in range(1, self._local_number_of_sims):
                            initial_micro_output = self._micro_sims[i].initialize()
                            for name in self._adaptivity_micro_data_names:
                                self._data_for_adaptivity[name][
                                    i
                                ] = initial_micro_output[name]
                else:
                    warn(
                        "The initialize() method of the Micro simulation returns initial data, but adaptivity is turned off. The returned data will be ignored. The initialize method will nevertheless still be called."
                    )
                    if is_initial_data_required:
                        for i in range(1, self._local_number_of_sims):
                            self._micro_sims[i].initialize(initial_data[i])
                    else:
                        for i in range(1, self._local_number_of_sims):
                            self._micro_sims[i].initialize()

        self._micro_sims_have_output = False
        if hasattr(micro_problem, "output") and callable(
            getattr(micro_problem, "output")
        ):
            self._micro_sims_have_output = True

    # ***************
    # Private methods
    # ***************

    def _read_data_from_precice(self, dt) -> list:
        """
        Read data from preCICE.

        Parameters
        ----------
        dt : float
            Time step size at which data is to be read from preCICE.

        Returns
        -------
        local_read_data : list
            List of dicts in which keys are names of data being read and the values are the data from preCICE.
        """
        read_data: Dict[str, list] = dict()
        for name in self._read_data_names.keys():
            read_data[name] = []

        for name in self._read_data_names.keys():
            read_data.update(
                {
                    name: self._participant.read_data(
                        self._macro_mesh_name, name, self._mesh_vertex_ids, dt
                    )
                }
            )

            if self._is_adaptivity_on:
                if name in self._adaptivity_macro_data_names:
                    self._data_for_adaptivity[name] = read_data[name]

        return [dict(zip(read_data, t)) for t in zip(*read_data.values())]

    def _write_data_to_precice(self, data: list) -> None:
        """
        Write data to preCICE.

        Parameters
        ----------
        data : list
            List of dicts in which keys are names of data and the values are the data to be written to preCICE.
        """
        data_dict: Dict[str, list] = dict()
        if not self._is_rank_empty:
            for name in data[0]:
                data_dict[name] = []

            for d in data:
                for name, values in d.items():
                    data_dict[name].append(values)

            for dname in self._write_data_names.keys():
                self._participant.write_data(
                    self._macro_mesh_name,
                    dname,
                    self._mesh_vertex_ids,
                    data_dict[dname],
                )
        else:
            for dname in self._write_data_names.keys():
                self._participant.write_data(
                    self._macro_mesh_name, dname, [], np.array([])
                )

    def _solve_micro_simulations(self, micro_sims_input: list, dt: float) -> list:
        """
        Solve all micro simulations and assemble the micro simulations outputs in a list of dicts format.

        Parameters
        ----------
        micro_sims_input : list
            List of dicts in which keys are names of data and the values are the data which are required inputs to
            solve a micro simulation.
        dt : float
            Time step size.

        Returns
        -------
        micro_sims_output : list
            List of dicts in which keys are names of data and the values are the data of the output of the micro
            simulations.
        """
        micro_sims_output: list[dict] = [None] * self._local_number_of_sims

        for count, sim in enumerate(self._micro_sims):
            # If micro simulation has not crashed in a previous iteration, attempt to solve it
            if not self._has_sim_crashed[count]:
                # Attempt to solve the micro simulation
                try:
                    start_time = time.time()
                    micro_sims_output[count] = sim.solve(micro_sims_input[count], dt)
                    end_time = time.time()
                    # Write solve time of the macro simulation if required and the simulation has not crashed
                    if self._is_micro_solve_time_required:
                        micro_sims_output[count]["solve_cpu_time"] = (
                            end_time - start_time
                        )

                # If simulation crashes, log the error and keep the output constant at the previous iteration's output
                except Exception as error_message:
                    self._logger.log_error_any_rank(
                        "Micro simulation at macro coordinates {} with input {} has experienced an error. "
                        "See next entry on this rank for error message.".format(
                            self._mesh_vertex_coords[count], micro_sims_input[count]
                        )
                    )
                    self._logger.log_error_any_rank(error_message)
                    self._has_sim_crashed[count] = True

        # If interpolate is off, terminate after crash
        if not self._interpolate_crashed_sims:
            crashed_sims_on_all_ranks = np.zeros(self._size, dtype=np.int64)
            self._comm.Allgather(
                np.sum(self._has_sim_crashed), crashed_sims_on_all_ranks
            )
            if sum(crashed_sims_on_all_ranks) > 0:
                self._logger.log_info_any_rank(
                    "Exiting simulation after micro simulation crash."
                )
                sys.exit()

        # Interpolate result for crashed simulation
        unset_sims = [
            count for count, value in enumerate(micro_sims_output) if value is None
        ]

        # Iterate over all crashed simulations to interpolate output
        if self._interpolate_crashed_sims:
            for unset_sim in unset_sims:
                self._logger.log_info_any_rank(
                    "Interpolating output for crashed simulation at macro vertex {}.".format(
                        self._mesh_vertex_coords[unset_sim]
                    )
                )
                micro_sims_output[unset_sim] = self._interpolate_output_for_crashed_sim(
                    micro_sims_input, micro_sims_output, unset_sim
                )

        return micro_sims_output

    def _solve_micro_simulations_with_adaptivity(
        self,
        micro_sims_input: list,
        is_sim_active: np.ndarray,
        sim_is_associated_to: np.ndarray,
        dt: float,
    ) -> list:
        """
        Solve all micro simulations and assemble the micro simulations outputs in a list of dicts format.

        Parameters
        ----------
        micro_sims_input : list
            List of dicts in which keys are names of data and the values are the data which are required inputs to
            solve a micro simulation.
        is_sim_active : numpy array
            1D array having state (active or inactive) of each micro simulation
        sim_is_associated_to : numpy array
            1D array with values of associated simulations of inactive simulations. Active simulations have None
        dt : float
            Time step size.

        Returns
        -------
        micro_sims_output : list
            List of dicts in which keys are names of data and the values are the data of the output of the micro
            simulations.
        """
        if self._adaptivity_type == "global":
            active_sim_ids = np.where(
                is_sim_active[
                    self._global_ids_of_local_sims[0] : self._global_ids_of_local_sims[
                        -1
                    ]
                    + 1
                ]
            )[0]
            inactive_sim_ids = np.where(
                is_sim_active[
                    self._global_ids_of_local_sims[0] : self._global_ids_of_local_sims[
                        -1
                    ]
                    + 1
                ]
                == False
            )[0]
        elif self._adaptivity_type == "local":
            active_sim_ids = np.where(is_sim_active)[0]
            inactive_sim_ids = np.where(is_sim_active == False)[0]

        micro_sims_output = [None] * self._local_number_of_sims

        # Solve all active micro simulations
        for active_id in active_sim_ids:
            # If micro simulation has not crashed in a previous iteration, attempt to solve it
            if not self._has_sim_crashed[active_id]:
                # Attempt to solve the micro simulation
                try:
                    start_time = time.process_time()
                    micro_sims_output[active_id] = self._micro_sims[active_id].solve(
                        micro_sims_input[active_id], dt
                    )
                    end_time = time.process_time()
                    # Write solve time of the macro simulation if required and the simulation has not crashed
                    if self._is_micro_solve_time_required:
                        micro_sims_output[active_id]["solve_cpu_time"] = (
                            end_time - start_time
                        )

                    # Mark the micro sim as active for export
                    micro_sims_output[active_id]["active_state"] = 1
                    micro_sims_output[active_id][
                        "active_steps"
                    ] = self._micro_sims_active_steps[active_id]

                # If simulation crashes, log the error and keep the output constant at the previous iteration's output
                except Exception as error_message:
                    self._logger.log_error_any_rank(
                        "Micro simulation at macro coordinates {} has experienced an error. "
                        "See next entry on this rank for error message.".format(
                            self._mesh_vertex_coords[active_id]
                        )
                    )
                    self._logger.log_error_any_rank(error_message)
                    self._has_sim_crashed[active_id] = True

        # If interpolate is off, terminate after crash
        if not self._interpolate_crashed_sims:
            crashed_sims_on_all_ranks = np.zeros(self._size, dtype=np.int64)
            self._comm.Allgather(
                np.sum(self._has_sim_crashed), crashed_sims_on_all_ranks
            )
            if sum(crashed_sims_on_all_ranks) > 0:
                self._logger.log_error_any_rank(
                    "Exiting simulation after micro simulation crash."
                )
                sys.exit()

        # Interpolate result for crashed simulation
        unset_sims = []
        for active_id in active_sim_ids:
            if micro_sims_output[active_id] is None:
                unset_sims.append(active_id)

        # Iterate over all crashed simulations to interpolate output
        if self._interpolate_crashed_sims:
            for unset_sim in unset_sims:
                self._logger.log_info_any_rank(
                    "Interpolating output for crashed simulation at macro vertex {}.".format(
                        self._mesh_vertex_coords[unset_sim]
                    )
                )

                micro_sims_output[unset_sim] = self._interpolate_output_for_crashed_sim(
                    micro_sims_input, micro_sims_output, unset_sim, active_sim_ids
                )

        # For each inactive simulation, copy data from most similar active simulation
        if self._adaptivity_type == "global":
            self._adaptivity_controller.communicate_micro_output(
                is_sim_active, sim_is_associated_to, micro_sims_output
            )
        elif self._adaptivity_type == "local":
            for inactive_id in inactive_sim_ids:
                micro_sims_output[inactive_id] = deepcopy(
                    micro_sims_output[sim_is_associated_to[inactive_id]]
                )

        # Resolve micro sim output data for inactive simulations
        for inactive_id in inactive_sim_ids:
            micro_sims_output[inactive_id]["active_state"] = 0
            micro_sims_output[inactive_id][
                "active_steps"
            ] = self._micro_sims_active_steps[inactive_id]

            if self._is_micro_solve_time_required:
                micro_sims_output[inactive_id]["solve_cpu_time"] = 0

        # Collect micro sim output for adaptivity calculation
        for i in range(self._local_number_of_sims):
            for name in self._adaptivity_micro_data_names:
                self._data_for_adaptivity[name][i] = micro_sims_output[i][name]

        return micro_sims_output

    def _interpolate_output_for_crashed_sim(
        self,
        micro_sims_input: list,
        micro_sims_output: list,
        unset_sim: int,
        active_sim_ids: np.ndarray = None,
    ) -> dict:
        """
        Using the output of neighboring simulations, interpolate the output for a crashed simulation.

        Parameters
        ----------
        micro_sims_input : list
            List of dicts in which keys are names of data and the values are the data which are required inputs to
            solve a micro simulation.
        micro_sims_output : list
            List dicts containing output of local micro simulations.
        unset_sim : int
            Index of the crashed simulation in the list of all local simulations currently interpolating.
        active_sim_ids : numpy.ndarray, optional
            Array of active simulation IDs.

        Returns
        -------
        output_interpol : dict
            Result of the interpolation in which keys are names of data and the values are the data.
        """
        # Find neighbors of the crashed simulation in active and non-crashed simulations
        # Set iteration length to only iterate over active simulations
        if self._is_adaptivity_on:
            iter_length = active_sim_ids
        else:
            iter_length = range(len(micro_sims_input))
        micro_sims_active_input_lists = []
        micro_sims_active_values = []
        # Turn crashed simulation macro parameters into list to use as coordinate for interpolation
        crashed_position = []
        for value in micro_sims_input[unset_sim].values():
            if isinstance(value, np.ndarray) or isinstance(value, list):
                crashed_position.extend(value)
            else:
                crashed_position.append(value)
        # Turn active simulation macro parameters into lists to use as coordinates for interpolation based on parameters
        for i in iter_length:
            if not self._has_sim_crashed[i]:
                # Collect macro data at one macro vertex
                intermediate_list = []
                for value in micro_sims_input[i].values():
                    if isinstance(value, np.ndarray) or isinstance(value, list):
                        intermediate_list.extend(value)
                    else:
                        intermediate_list.append(value)
                # Create lists of macro data for interpolation
                micro_sims_active_input_lists.append(intermediate_list)
                micro_sims_active_values.append(micro_sims_output[i].copy())
        # Find nearest neighbors
        if len(micro_sims_active_input_lists) == 0:
            self._logger.log_error_any_rank(
                "No active neighbors available for interpolation at macro vertex {}. Value cannot be interpolated".format(
                    self._mesh_vertex_coords[unset_sim]
                )
            )
            return None
        else:
            nearest_neighbors = self._interpolant.get_nearest_neighbor_indices(
                micro_sims_active_input_lists,
                crashed_position,
                self._number_of_nearest_neighbors,
            )
        # Interpolate
        interpol_space = []
        interpol_values = []
        # Collect neighbor vertices for interpolation
        for neighbor in nearest_neighbors:
            # Remove data not required for interpolation from values
            if self._is_adaptivity_on:
                interpol_space.append(micro_sims_active_input_lists[neighbor].copy())
                interpol_values.append(micro_sims_active_values[neighbor].copy())
                interpol_values[-1].pop("solve_cpu_time", None)
                interpol_values[-1].pop("active_state", None)
                interpol_values[-1].pop("active_steps", None)
            else:
                interpol_space.append(micro_sims_active_input_lists[neighbor].copy())
                interpol_values.append(micro_sims_active_values[neighbor].copy())
                interpol_values[-1].pop("solve_cpu_time", None)

        # Interpolate for each parameter
        output_interpol = dict()
        for key in interpol_values[0].keys():
            key_values = []  # DECLARATION
            # Collect values of current parameter from neighboring simulations
            for elems in range(len(interpol_values)):
                key_values.append(interpol_values[elems][key])
            output_interpol[key] = self._interpolant.interpolate(
                interpol_space, crashed_position, key_values
            )
        # Reintroduce removed information
        if self._is_micro_solve_time_required:
            output_interpol["solve_cpu_time"] = 0
        if self._is_adaptivity_on:
            output_interpol["active_state"] = 1
            output_interpol["active_steps"] = self._micro_sims_active_steps[unset_sim]
        return output_interpol<|MERGE_RESOLUTION|>--- conflicted
+++ resolved
@@ -73,6 +73,11 @@
 
         self._is_micro_solve_time_required = self._config.write_micro_solve_time()
 
+        self._is_micro_solve_mem_use_required = self._config.write_micro_mem_use()
+
+        if self._is_micro_solve_mem_use_required:
+            tracemalloc = importlib.import_module("tracemalloc")
+
         self._macro_mesh_name = self._config.get_macro_mesh_name()
 
         self._macro_bounds = self._config.get_macro_domain_bounds()
@@ -99,7 +104,6 @@
         self._is_adaptivity_on = self._config.turn_on_adaptivity()
 
         if self._is_adaptivity_on:
-<<<<<<< HEAD
             self._adaptivity_logger = Logger(
                 "Adaptivity", "adaptivity-metrics.csv", self._rank, csv_logger=True
             )
@@ -108,10 +112,7 @@
                 "Time Window,Avg Active Sims,Avg Inactive Sims,Max Active,Max Inactive"
             )
 
-            self._number_of_sims_for_adaptivity = 0
-=======
             self._number_of_sims_for_adaptivity: int = 0
->>>>>>> bf29addd
 
             self._data_for_adaptivity: Dict[str, np.ndarray] = dict()
             self._adaptivity_type = self._config.get_adaptivity_type()
@@ -134,7 +135,6 @@
             self._adaptivity_in_every_implicit_step = (
                 self._config.is_adaptivity_required_in_every_implicit_iteration()
             )
-<<<<<<< HEAD
             self._micro_sims_active_steps = None
             self._output_adaptivity_cpu_time = self._config.output_adaptivity_cpu_time()
 
@@ -145,8 +145,6 @@
             self._rank,
             self._size,
         )
-=======
->>>>>>> bf29addd
 
     # **************
     # Public methods
@@ -517,32 +515,19 @@
 
         if self._is_adaptivity_on:
             if self._adaptivity_type == "local":
-<<<<<<< HEAD
-                self._adaptivity_controller = LocalAdaptivityCalculator(self._config)
-                self._number_of_sims_for_adaptivity = self._local_number_of_sims
-            elif self._adaptivity_type == "global":
-                self._adaptivity_controller = GlobalAdaptivityCalculator(
-                    self._config,
-                    self._global_number_of_sims,
-                    self._global_ids_of_local_sims,
-                    self._rank,
-                    self._comm,
-=======
                 self._adaptivity_controller: LocalAdaptivityCalculator = (
-                    LocalAdaptivityCalculator(self._config, self._logger)
+                    LocalAdaptivityCalculator(self._config)
                 )
                 self._number_of_sims_for_adaptivity = self._local_number_of_sims
             elif self._adaptivity_type == "global":
                 self._adaptivity_controller: GlobalAdaptivityCalculator = (
                     GlobalAdaptivityCalculator(
                         self._config,
-                        self._logger,
                         self._global_number_of_sims,
                         self._global_ids_of_local_sims,
                         self._rank,
                         self._comm,
                     )
->>>>>>> bf29addd
                 )
                 self._number_of_sims_for_adaptivity = self._global_number_of_sims
 
@@ -775,9 +760,9 @@
             if not self._has_sim_crashed[count]:
                 # Attempt to solve the micro simulation
                 try:
-                    start_time = time.time()
+                    start_time = time.process_time()
                     micro_sims_output[count] = sim.solve(micro_sims_input[count], dt)
-                    end_time = time.time()
+                    end_time = time.process_time()
                     # Write solve time of the macro simulation if required and the simulation has not crashed
                     if self._is_micro_solve_time_required:
                         micro_sims_output[count]["solve_cpu_time"] = (
