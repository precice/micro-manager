#!/usr/bin/env python3
"""
Micro Manager is a tool to initialize and adaptively control micro simulations and couple them via preCICE to a macro simulation.
This files the class MicroManager which has the following callable public methods:

- solve
- initialize

Upon execution, an object of the class MicroManager is created using a given JSON file,
and the initialize and solve methods are called.

Detailed documentation: https://precice.org/tooling-micro-manager-overview.html
"""

import importlib
import os
import sys
import time
import inspect
<<<<<<< HEAD
=======
from typing import Dict
>>>>>>> 275403fd
from typing import Callable
import numpy as np

import precice

from .micro_manager_base import MicroManager

from .adaptivity.global_adaptivity import GlobalAdaptivityCalculator
from .adaptivity.local_adaptivity import LocalAdaptivityCalculator
from .adaptivity.global_adaptivity_lb import GlobalAdaptivityLBCalculator

from .domain_decomposition import DomainDecomposer

from .micro_simulation import create_simulation_class
from .tools.logging_wrapper import Logger
from .tools.misc import divide_in_parts


try:
    from .interpolation import Interpolation
except ImportError:
    Interpolation = None

sys.path.append(os.getcwd())


class MicroManagerCoupling(MicroManager):
    def __init__(self, config_file: str) -> None:
        """
        Constructor.

        Parameters
        ----------
        config_file : string
            Name of the JSON configuration file (provided by the user).
        """
        super().__init__(config_file)

        self._logger = Logger(__name__, None, self._rank)

        self._config.set_logger(self._logger)
        self._config.read_json_micro_manager()

        # Data names of data to output to the snapshot database
        self._write_data_names = self._config.get_write_data_names()

        # Data names of data to read as input parameter to the simulations
        self._read_data_names = self._config.get_read_data_names()

        self._micro_dt = self._config.get_micro_dt()

        self._is_micro_solve_time_required = self._config.write_micro_solve_time()

        self._macro_mesh_name = self._config.get_macro_mesh_name()

        self._macro_bounds = self._config.get_macro_domain_bounds()

        if self._is_parallel:  # Simulation is run in parallel
            self._ranks_per_axis = self._config.get_ranks_per_axis()

        # Parameter for interpolation in case of a simulation crash
        self._interpolate_crashed_sims = self._config.interpolate_crashed_micro_sim()
        if self._interpolate_crashed_sims:
            if Interpolation is None:
                self._logger.log_info_rank_zero(
                    "Interpolation is turned off as the required package is not installed."
                )
                self._interpolate_crashed_sims = False
            else:
                # TODO: Make these parameters configurable
                self._crash_threshold = 0.2
                self._number_of_nearest_neighbors = 4

        self._micro_n_out = self._config.get_micro_output_n()

        self._lazy_init = self._config.initialize_sims_lazily()

        self._is_adaptivity_on = self._config.turn_on_adaptivity()

        self._is_adaptivity_with_load_balancing = (
            self._config.is_adaptivity_with_load_balancing()
        )

        if self._is_adaptivity_on:
            self._data_for_adaptivity: dict[str, list] = dict()

            self._adaptivity_data_names = self._config.get_data_for_adaptivity()

            # Names of macro data to be used for adaptivity computation
            self._adaptivity_macro_data_names: list = []

            # Names of micro data to be used for adaptivity computation
            self._adaptivity_micro_data_names: list = []
            for name in self._adaptivity_data_names:
                if name in self._read_data_names:
                    self._adaptivity_macro_data_names.append(name)
                if name in self._write_data_names:
                    self._adaptivity_micro_data_names.append(name)

            self._adaptivity_in_every_implicit_step = (
                self._config.is_adaptivity_required_in_every_implicit_iteration()
            )

            if self._is_adaptivity_with_load_balancing:
                self._load_balancing_n = self._config.get_load_balancing_n()

        self._adaptivity_output_n = self._config.get_adaptivity_output_n()

        # Define the preCICE Participant
        self._participant = precice.Participant(
            "Micro-Manager",
            self._config.get_precice_config_file_name(),
            self._rank,
            self._size,
        )

    # **************
    # Public methods
    # **************

    def solve(self) -> None:
        """
        Solve the problem using preCICE.
        - Handle checkpointing is implicit coupling is done.
        - Read data from preCICE, solve micro simulations, and write data to preCICE
        - If adaptivity is on, compute micro simulations adaptively.
        """
        t, n = 0, 0

        micro_sim_solve = self._get_solve_variant()

        dt = min(self._participant.get_max_time_step_size(), self._micro_dt)

        if self._is_adaptivity_on:
            # If micro simulations have been initialized, compute adaptivity before starting the coupling
            if self._micro_sims_init or self._lazy_init:
                self._logger.log_info_rank_zero(
                    "Micro simulations have been initialized, so adaptivity will be computed before the coupling begins."
                )

                self._adaptivity_controller.compute_adaptivity(
                    dt,
                    self._micro_sims,
                    self._data_for_adaptivity,
                )
            if self._lazy_init:
                active_sim_ids = self._adaptivity_controller.get_active_sim_ids()
                micro_problem = getattr(
                    importlib.import_module(
                        self._config.get_micro_file_name(), "MicroSimulation"
                    ),
                    "MicroSimulation",
                )
                for i in active_sim_ids:
                    self._micro_sims[i] = create_simulation_class(micro_problem)(
                        self._global_ids_of_local_sims[i]
                    )
                self._logger.log_info_rank_zero(
                    "Some micro simulations have been initialized lazily before the start of the coupling."
                )

        first_iteration = True
        first_time_window = True

        sim_states_cp = []

        while self._participant.is_coupling_ongoing():

            dt = min(self._participant.get_max_time_step_size(), self._micro_dt)

            if self._participant.requires_writing_checkpoint():
<<<<<<< HEAD
=======
                for i in range(self._local_number_of_sims):
                    sim_states_cp[i] = (
                        self._micro_sims[i].get_state() if self._micro_sims[i] else None
                    )
                t_checkpoint = t
                n_checkpoint = n
>>>>>>> 275403fd
                first_iteration = True

            if self._is_adaptivity_on:
                if self._adaptivity_in_every_implicit_step or first_iteration:
                    self._adaptivity_controller.compute_adaptivity(
                        dt,
                        self._micro_sims,
                        self._data_for_adaptivity,
                    )

                if self._is_adaptivity_with_load_balancing:
                    if (
                        n % self._load_balancing_n == 0
                        and (not first_time_window)
                        and first_iteration
                    ):
                        self._adaptivity_controller.redistribute_sims(self._micro_sims)

                        self._local_number_of_sims = len(self._global_ids_of_local_sims)

                        for (
                            name
                        ) in (
                            self._adaptivity_data_names
                        ):  # TODO: Adaptivity data gets reset after load balancing. Fix this.
                            self._data_for_adaptivity[name] = [
                                0
                            ] * self._local_number_of_sims

                        self._has_sim_crashed = [False] * self._local_number_of_sims

                # number_of_sims = self._comm.allgather(self._local_number_of_sims)
                # assert self._global_number_of_sims == sum(number_of_sims)

<<<<<<< HEAD
            # Write a checkpoint
            if self._participant.requires_writing_checkpoint():
                sim_states_cp.clear()
                for i in range(self._local_number_of_sims):
                    sim_states_cp.append(self._micro_sims[i].get_state())

                if self._is_adaptivity_on:
                    self._adaptivity_controller.write_checkpoint()

            # micro_sims_input = precice_read_data(dt)
=======
                        if sim_states_cp[active_id] == None:
                            sim_states_cp[active_id] = self._micro_sims[
                                active_id
                            ].get_state()

>>>>>>> 275403fd
            micro_sims_input = self._read_data_from_precice(dt)

            micro_sims_output = micro_sim_solve(micro_sims_input, dt)

            if self._is_adaptivity_with_load_balancing:
                for i in range(self._local_number_of_sims):
                    micro_sims_output[i]["rank_of_sim"] = self._rank

            # Check if more than a certain percentage of the micro simulations have crashed and terminate if threshold is exceeded
            if self._interpolate_crashed_sims:
                crashed_sims_on_all_ranks = np.zeros(self._size, dtype=np.int64)
                self._comm.Allgather(
                    np.sum(self._has_sim_crashed), crashed_sims_on_all_ranks
                )

                if self._is_parallel:
                    crash_ratio = (
                        np.sum(crashed_sims_on_all_ranks) / self._global_number_of_sims
                    )
                else:
                    crash_ratio = np.sum(self._has_sim_crashed) / len(
                        self._has_sim_crashed
                    )

                if crash_ratio > self._crash_threshold:
                    self._logger.log_info(
                        "{:.1%} of the micro simulations have crashed exceeding the threshold of {:.1%}. "
                        "Exiting simulation.".format(crash_ratio, self._crash_threshold)
                    )
                    sys.exit()

            self._write_data_to_precice(micro_sims_output)

            self._participant.advance(dt)

            first_time_window = False

            # Revert micro simulations to their last checkpoints if required
            if self._participant.requires_reading_checkpoint():
                for i in range(self._local_number_of_sims):
<<<<<<< HEAD
                    self._micro_sims[i].set_state(sim_states_cp[i])

=======
                    if self._micro_sims[i]:
                        self._micro_sims[i].set_state(sim_states_cp[i])
                n = n_checkpoint
                t = t_checkpoint
>>>>>>> 275403fd
                first_iteration = False

                # If adaptivity is computed only once per time window, the states of sims need to be reset too
                if self._is_adaptivity_on:
                    if not self._adaptivity_in_every_implicit_step:
                        self._adaptivity_controller.read_checkpoint()

            if self._participant.is_time_window_complete():
                if self._micro_sims_have_output:
                    if n % self._micro_n_out == 0:
                        for sim in self._micro_sims:
                            if sim:
                                sim.output()

                if self._is_adaptivity_on and n % self._adaptivity_output_n == 0:
                    self._adaptivity_controller.log_metrics(n)

                t += dt
                n += 1

                self._logger.log_info_rank_zero("Time window {} converged.".format(n))

        self._participant.finalize()

    def initialize(self) -> None:
        """
        Initialize the Micro Manager by performing the following tasks:
        - Decompose the domain if the Micro Manager is executed in parallel.
        - Initialize preCICE.
        - Gets the macro mesh information from preCICE.
        - Create all micro simulation objects and initialize them if an initialize() method is available.
        - If required, write initial data to preCICE.
        """
        # Decompose the macro-domain and set the mesh access region for each partition in preCICE
        assert len(self._macro_bounds) / 2 == self._participant.get_mesh_dimensions(
            self._macro_mesh_name
        ), "Provided macro mesh bounds are of incorrect dimension"

        if self._is_parallel:
            assert len(self._ranks_per_axis) == self._participant.get_mesh_dimensions(
                self._macro_mesh_name
            ), "Provided ranks combination is of incorrect dimension"

            domain_decomposer = DomainDecomposer(
                self._rank,
                self._size,
            )
            coupling_mesh_bounds = domain_decomposer.decompose_macro_domain(
                self._macro_bounds, self._ranks_per_axis
            )
        else:
            coupling_mesh_bounds = self._macro_bounds

        if not self._is_adaptivity_with_load_balancing:
            self._participant.set_mesh_access_region(
                self._macro_mesh_name, coupling_mesh_bounds
            )
        else:  # When load balancing is on, each rank accesses the complete macro mesh
            self._participant.set_mesh_access_region(
                self._macro_mesh_name, self._macro_bounds
            )

        # initialize preCICE
        self._participant.initialize()

        (
            self._mesh_vertex_ids,
            self._mesh_vertex_coords,
        ) = self._participant.get_mesh_vertex_ids_and_coordinates(self._macro_mesh_name)
        assert self._mesh_vertex_coords.size != 0, "Macro mesh has no vertices."

        if not self._is_adaptivity_with_load_balancing:
            self._local_number_of_sims, _ = self._mesh_vertex_coords.shape
        else:  # When load balancing, each rank needs to manually determine how many micro simulations it starts with
            total_number_of_sims, _ = self._mesh_vertex_coords.shape
            cpu_wise_number_of_sims = divide_in_parts(total_number_of_sims, self._size)
            self._local_number_of_sims = cpu_wise_number_of_sims[self._rank]

        if self._local_number_of_sims == 0:
            if self._is_parallel:
                self._logger.log_info(
                    "Rank {} has no micro simulations and hence will not do any computation.".format(
                        self._rank
                    )
                )
                self._is_rank_empty = True
            else:
                raise Exception("Micro Manager has no micro simulations.")

        nms_all_ranks = np.zeros(self._size, dtype=np.int64)
        # Gather number of micro simulations that each rank has, because this rank needs to know how many micro
        # simulations have been created by previous ranks, so that it can set
        # the correct global IDs
        self._comm.Allgatherv(np.array(self._local_number_of_sims), nms_all_ranks)

        max_nms = np.max(nms_all_ranks)
        min_nms = np.min(nms_all_ranks)

        if (
            max_nms != min_nms
        ):  # if the number of maximum and minimum micro simulations per rank are different
            self._logger.log_info_rank_zero(
                "The following ranks have the maximum number of micro simulations ({}): {}".format(
                    max_nms, np.where(nms_all_ranks == max_nms)[0]
                )
            )
            self._logger.log_info_rank_zero(
                "The following ranks have the minimum number of micro simulations ({}): {}".format(
                    min_nms, np.where(nms_all_ranks == min_nms)[0]
                )
            )
        else:  # if the number of maximum and minimum micro simulations per rank are the same
            self._logger.log_info_rank_zero(
                "All ranks have the same number of micro simulations: {}".format(
                    max_nms
                )
            )

        # Get global number of micro simulations
        self._global_number_of_sims: int = np.sum(nms_all_ranks)

        self._logger.log_info_rank_zero(
            "Total number of micro simulations: {}".format(self._global_number_of_sims)
        )

        if self._is_adaptivity_on:
            for name in self._adaptivity_data_names:
                self._data_for_adaptivity[name] = [0] * self._local_number_of_sims

        # Create lists of local and global IDs
        sim_id = np.sum(nms_all_ranks[: self._rank])
        self._global_ids_of_local_sims = []  # DECLARATION
        for i in range(self._local_number_of_sims):
            self._global_ids_of_local_sims.append(sim_id)
            sim_id += 1

        # Setup for simulation crashes
        self._has_sim_crashed = [False] * self._local_number_of_sims
        if self._interpolate_crashed_sims:
            self._interpolant = Interpolation(self._logger)

        micro_problem = getattr(
            importlib.import_module(
                self._config.get_micro_file_name(), "MicroSimulation"
            ),
            "MicroSimulation",
        )

        # Create micro simulation objects
        self._micro_sims = [0] * self._local_number_of_sims
        if not self._lazy_init:
            for i in range(self._local_number_of_sims):
                self._micro_sims[i] = create_simulation_class(micro_problem)(
                    self._global_ids_of_local_sims[i]
                )

        if self._is_adaptivity_on:
            if self._config.get_adaptivity_type() == "local":
                self._adaptivity_controller: LocalAdaptivityCalculator = (
                    LocalAdaptivityCalculator(
                        self._config,
                        self._participant,
                        self._rank,
                        self._comm,
                        self._local_number_of_sims,
                    )
                )
            elif self._config.get_adaptivity_type() == "global":
                if self._is_adaptivity_with_load_balancing:
                    self._adaptivity_controller: GlobalAdaptivityLBCalculator = (
                        GlobalAdaptivityLBCalculator(
                            self._config,
                            self._global_number_of_sims,
                            self._global_ids_of_local_sims,
                            self._participant,
                            self._logger,
                            self._rank,
                            self._comm,
                        )
                    )
                else:
                    self._adaptivity_controller: GlobalAdaptivityCalculator = (
                        GlobalAdaptivityCalculator(
                            self._config,
                            self._global_number_of_sims,
                            self._global_ids_of_local_sims,
                            self._participant,
                            self._rank,
                            self._comm,
                        )
                    )

            self._micro_sims_active_steps = np.zeros(
                self._global_number_of_sims
            )  # DECLARATION

        self._micro_sims_init = False  # DECLARATION

        # Read initial data from preCICE, if it is available
        initial_data = self._read_data_from_precice(dt=0)

        if not initial_data:
            is_initial_data_available = False
            if self._lazy_init:
                raise Exception(
                    "No initial macro data available, lazy initialization would result in only one active simulation."
                )
        else:
            is_initial_data_available = True

        # Boolean which states if the initialize() method of the micro simulation requires initial data
        is_initial_data_required = False

        # Check if provided micro simulation has an initialize() method
        if hasattr(micro_problem, "initialize") and callable(
            getattr(micro_problem, "initialize")
        ):
            if self._lazy_init:
                self._logger.log_warning(
                    "The initialize function of micro simulations will not be called when using "
                    "lazy initialization and adaptivity can't use data returned by it."
                )
            else:
                self._micro_sims_init = True  # Starting value before setting

                try:  # Try to get the signature of the initialize() method, if it is written in Python
                    argspec = inspect.getfullargspec(micro_problem.initialize)
                    if (
                        len(argspec.args) == 1
                    ):  # The first argument in the signature is self
                        is_initial_data_required = False
                    elif len(argspec.args) == 2:
                        is_initial_data_required = True
                    else:
                        raise Exception(
                            "The initialize() method of the Micro simulation has an incorrect number of arguments."
                        )
                except TypeError:
                    self._logger.log_info_rank_zero(
                        "The signature of initialize() method of the micro simulation cannot be determined. Trying to determine the signature by calling the method."
                    )
                    # Try to get the signature of the initialize() method, if it is not written in Python
                    try:  # Try to call the initialize() method without initial data
                        self._micro_sims[0].initialize()
                        is_initial_data_required = False
                    except TypeError:
                        self._logger.log_info_rank_zero(
                            "The initialize() method of the micro simulation has arguments. Attempting to call it again with initial data."
                        )
                        try:  # Try to call the initialize() method with initial data
                            self._micro_sims[0].initialize(initial_data[0])
                            is_initial_data_required = True
                        except TypeError:
                            raise Exception(
                                "The initialize() method of the Micro simulation has an incorrect number of arguments."
                            )

        if is_initial_data_required and not is_initial_data_available:
            raise Exception(
                "The initialize() method of the Micro simulation requires initial data, but no initial macro data has been provided."
            )

        # Get initial data from micro simulations if initialize() method exists
        if self._micro_sims_init:

            # Call initialize() method of the micro simulation to check if it returns any initial data
            if is_initial_data_required:
                initial_micro_output = self._micro_sims[0].initialize(initial_data[0])
            else:
                initial_micro_output = self._micro_sims[0].initialize()

            if (
                initial_micro_output is None
            ):  # Check if the detected initialize() method returns any data
<<<<<<< HEAD
                self._logger.log_warning_rank_zero(
=======
                self._logger.log_warning(
>>>>>>> 275403fd
                    "The initialize() call of the Micro simulation has not returned any initial data."
                    " This means that the initialize() call has no effect on the adaptivity. The initialize method will nevertheless still be called."
                )
                self._micro_sims_init = False

                if is_initial_data_required:
                    for i in range(1, self._local_number_of_sims):
                        self._micro_sims[i].initialize(initial_data[i])
                else:
                    for i in range(1, self._local_number_of_sims):
                        self._micro_sims[i].initialize()
            else:  # Case where the initialize() method returns data
                if self._is_adaptivity_on:
                    # Save initial data from first micro simulation as we anyway have it
                    for name in initial_micro_output.keys():
                        if name in self._data_for_adaptivity:
                            self._data_for_adaptivity[name][0] = initial_micro_output[
                                name
                            ]
                        else:
                            raise Exception(
                                "The initialize() method needs to return data which is required for the adaptivity calculation."
                            )

                    # Gather initial data from the rest of the micro simulations
                    if is_initial_data_required:
                        for i in range(1, self._local_number_of_sims):
                            initial_micro_output = self._micro_sims[i].initialize(
                                initial_data[i]
                            )
                            for name in self._adaptivity_micro_data_names:
                                self._data_for_adaptivity[name][
                                    i
                                ] = initial_micro_output[name]
                    else:
                        for i in range(1, self._local_number_of_sims):
                            initial_micro_output = self._micro_sims[i].initialize()
                            for name in self._adaptivity_micro_data_names:
                                self._data_for_adaptivity[name][
                                    i
                                ] = initial_micro_output[name]
                else:
<<<<<<< HEAD
                    self._logger.log_warning_rank_zero(
=======
                    self._logger.log_warning(
>>>>>>> 275403fd
                        "The initialize() method of the Micro simulation returns initial data, but adaptivity is turned off. The returned data will be ignored. The initialize method will nevertheless still be called."
                    )
                    if is_initial_data_required:
                        for i in range(1, self._local_number_of_sims):
                            self._micro_sims[i].initialize(initial_data[i])
                    else:
                        for i in range(1, self._local_number_of_sims):
                            self._micro_sims[i].initialize()

        self._micro_sims_have_output = False
        if hasattr(micro_problem, "output") and callable(
            getattr(micro_problem, "output")
        ):
            self._micro_sims_have_output = True

    # ***************
    # Private methods
    # ***************

    def _read_data_from_precice(self, dt) -> list:
        """
        Read data from preCICE.

        Parameters
        ----------
        dt : float
            Time step size at which data is to be read from preCICE.

        Returns
        -------
        local_read_data : list
            List of dicts in which keys are names of data being read and the values are the data from preCICE.
        """
        read_data: dict[str, list] = dict()

        if self._is_adaptivity_with_load_balancing:
            read_vertex_ids = self._global_ids_of_local_sims
        else:
            read_vertex_ids = self._mesh_vertex_ids

        for name in self._read_data_names:
            read_data[name] = []

        for name in self._read_data_names:
            read_data.update(
                {
                    name: self._participant.read_data(
                        self._macro_mesh_name, name, read_vertex_ids, dt
                    )
                }
            )

            if self._is_adaptivity_on:
                if name in self._adaptivity_macro_data_names:
                    self._data_for_adaptivity[name] = read_data[name]

        return [dict(zip(read_data, t)) for t in zip(*read_data.values())]

    def _write_data_to_precice(self, data: list) -> None:
        """
        Write data to preCICE.

        Parameters
        ----------
        data : list
            List of dicts in which keys are names of data and the values are the data to be written to preCICE.
        """
        if self._is_adaptivity_with_load_balancing:
            write_vertex_ids = self._global_ids_of_local_sims
        else:
            write_vertex_ids = self._mesh_vertex_ids

        data_dict: dict[str, list] = dict()
        if not self._is_rank_empty:
            for name in data[0]:
                data_dict[name] = []

            for d in data:
                for name, values in d.items():
                    data_dict[name].append(values)

            for dname in self._write_data_names:
                self._participant.write_data(
                    self._macro_mesh_name,
                    dname,
                    write_vertex_ids,
                    data_dict[dname],
                )
        else:
            for dname in self._write_data_names:
                self._participant.write_data(
                    self._macro_mesh_name, dname, [], np.array([])
                )

    def _solve_micro_simulations(self, micro_sims_input: list, dt: float) -> list:
        """
        Solve all micro simulations and assemble the micro simulations outputs in a list of dicts format.

        Parameters
        ----------
        micro_sims_input : list
            List of dicts in which keys are names of data and the values are the data which are required inputs to
            solve a micro simulation.
        dt : float
            Time step size.

        Returns
        -------
        micro_sims_output : list
            List of dicts in which keys are names of data and the values are the data which are required outputs of
        """
        micro_sims_output: list[dict] = [None] * self._local_number_of_sims

        for count, sim in enumerate(self._micro_sims):
            # If micro simulation has not crashed in a previous iteration, attempt to solve it
            if not self._has_sim_crashed[count]:
                # Attempt to solve the micro simulation
                try:
                    start_time = time.process_time()
                    micro_sims_output[count] = sim.solve(micro_sims_input[count], dt)
                    end_time = time.process_time()
                    # Write solve time of the macro simulation if required and the simulation has not crashed
                    if self._is_micro_solve_time_required:
                        micro_sims_output[count]["solve_cpu_time"] = (
                            end_time - start_time
                        )

                # If simulation crashes, log the error and keep the output constant at the previous iteration's output
                except Exception as error_message:
                    self._logger.log_error(
                        "Micro simulation at macro coordinates {} with input {} has experienced an error. "
                        "See next entry on this rank for error message.".format(
                            self._mesh_vertex_coords[count], micro_sims_input[count]
                        )
                    )
                    self._logger.log_error(error_message)
                    self._has_sim_crashed[count] = True

        # If interpolate is off, terminate after crash
        if not self._interpolate_crashed_sims:
            crashed_sims_on_all_ranks = np.zeros(self._size, dtype=np.int64)
            self._comm.Allgather(
                np.sum(self._has_sim_crashed), crashed_sims_on_all_ranks
            )
            if sum(crashed_sims_on_all_ranks) > 0:
                self._logger.log_info(
                    "Exiting simulation after micro simulation crash."
                )
                sys.exit()

        # Interpolate result for crashed simulation
        unset_sims = [
            count for count, value in enumerate(micro_sims_output) if value is None
        ]

        # Iterate over all crashed simulations to interpolate output
        if self._interpolate_crashed_sims:
            for unset_sim in unset_sims:
                self._logger.log_info(
                    "Interpolating output for crashed simulation at macro vertex {}.".format(
                        self._mesh_vertex_coords[unset_sim]
                    )
                )
                micro_sims_output[unset_sim] = self._interpolate_output_for_crashed_sim(
                    micro_sims_input, micro_sims_output, unset_sim
                )

        return micro_sims_output

    def _solve_micro_simulations_with_adaptivity(
        self, micro_sims_input: list, dt: float
    ) -> list:
        """
        Adaptively solve micro simulations and assemble the micro simulations outputs in a list of dicts format.

        Parameters
        ----------
        micro_sims_input : list
            List of dicts in which keys are names of data and the values are the data which are required inputs to
            solve a micro simulation.
        dt : float
            Time step size.

        Returns
        -------
        micro_sims_output : list
            List of dicts in which keys are names of data and the values are the data which are required outputs of
        """
        active_sim_local_ids = self._adaptivity_controller.get_active_sim_local_ids()

        micro_sims_output = [0] * self._local_number_of_sims

        # Solve all active micro simulations
        for active_id in active_sim_local_ids:
            # If micro simulation has not crashed in a previous iteration, attempt to solve it
            if not self._has_sim_crashed[active_id]:
                try:
                    start_time = time.process_time()
                    micro_sims_output[active_id] = self._micro_sims[active_id].solve(
                        micro_sims_input[active_id], dt
                    )
                    end_time = time.process_time()
                    # Write solve time of the macro simulation if required and the simulation has not crashed
                    if self._is_micro_solve_time_required:
                        micro_sims_output[active_id]["solve_cpu_time"] = (
                            end_time - start_time
                        )

                    # Mark the micro sim as active for export
                    micro_sims_output[active_id]["active_state"] = 1
                    global_id = self._global_ids_of_local_sims[active_id]
                    micro_sims_output[active_id][
                        "active_steps"
                    ] = self._micro_sims_active_steps[global_id]

                # If simulation crashes, log the error and keep the output constant at the previous iteration's output
                except Exception as error_message:
                    self._logger.log_error(
                        "Micro simulation at macro coordinates {} has experienced an error. "
                        "See next entry on this rank for error message.".format(
                            self._mesh_vertex_coords[active_id]
                        )
                    )
                    self._logger.log_error(error_message)
                    self._has_sim_crashed[active_id] = True

        # If interpolate is off, terminate after crash
        if not self._interpolate_crashed_sims:
            crashed_sims_on_all_ranks = np.zeros(self._size, dtype=np.int64)
            self._comm.Allgather(
                np.sum(self._has_sim_crashed), crashed_sims_on_all_ranks
            )
            if sum(crashed_sims_on_all_ranks) > 0:
                self._logger.log_error(
                    "Exiting simulation after micro simulation crash."
                )
                sys.exit()

        # Interpolate result for crashed simulation
        unset_sims = []
        for active_id in active_sim_local_ids:
            if micro_sims_output[active_id] == 0:
                unset_sims.append(active_id)

        # Iterate over all crashed simulations to interpolate output
        if self._interpolate_crashed_sims:
            for unset_sim in unset_sims:
                self._logger.log_info(
                    "Interpolating output for crashed simulation at macro vertex {}.".format(
                        self._mesh_vertex_coords[unset_sim]
                    )
                )

                micro_sims_output[unset_sim] = self._interpolate_output_for_crashed_sim(
                    micro_sims_input, micro_sims_output, unset_sim, active_sim_local_ids
                )

        micro_sims_output = self._adaptivity_controller.get_full_field_micro_output(
            micro_sims_output
        )

        inactive_sim_local_ids = (
            self._adaptivity_controller.get_inactive_sim_local_ids()
        )

        # Resolve micro sim output data for inactive simulations
        for inactive_id in inactive_sim_local_ids:
            micro_sims_output[inactive_id]["active_state"] = 0
            global_id = self._global_ids_of_local_sims[inactive_id]
            micro_sims_output[inactive_id][
                "active_steps"
            ] = self._micro_sims_active_steps[global_id]

            if self._is_micro_solve_time_required:
                micro_sims_output[inactive_id]["solve_cpu_time"] = 0

        # Collect micro sim output for adaptivity calculation
        for i in range(self._local_number_of_sims):
            for name in self._adaptivity_micro_data_names:
                self._data_for_adaptivity[name][i] = micro_sims_output[i][name]

        return micro_sims_output

    def _get_solve_variant(self) -> Callable[[list, float], list]:
        """
        Get the solve variant function based on the adaptivity type.

        Returns
        -------
        solve_variant : Callable
            Solve variant function based on the adaptivity type.
        """
        if self._is_adaptivity_on:
            solve_variant = self._solve_micro_simulations_with_adaptivity
        else:
            solve_variant = self._solve_micro_simulations

        return solve_variant

    def _interpolate_output_for_crashed_sim(
        self,
        micro_sims_input: list,
        micro_sims_output: list,
        unset_sim: int,
        active_sim_ids: np.ndarray = None,
    ) -> dict:
        """
        Using the output of neighboring simulations, interpolate the output for a crashed simulation.

        Parameters
        ----------
        micro_sims_input : list
            List of dicts in which keys are names of data and the values are the data which are required inputs to
            solve a micro simulation.
        micro_sims_output : list
            List dicts containing output of local micro simulations.
        unset_sim : int
            Index of the crashed simulation in the list of all local simulations currently interpolating.
        active_sim_ids : numpy.ndarray, optional
            Array of active simulation IDs.

        Returns
        -------
        output_interpol : dict
            Result of the interpolation in which keys are names of data and the values are the data.
        """
        # Find neighbors of the crashed simulation in active and non-crashed simulations
        # Set iteration length to only iterate over active simulations
        if self._is_adaptivity_on:
            iter_length = active_sim_ids
        else:
            iter_length = range(len(micro_sims_input))
        micro_sims_active_input_lists = []
        micro_sims_active_values = []
        # Turn crashed simulation macro parameters into list to use as coordinate for interpolation
        crashed_position = []
        for value in micro_sims_input[unset_sim].values():
            if isinstance(value, np.ndarray) or isinstance(value, list):
                crashed_position.extend(value)
            else:
                crashed_position.append(value)
        # Turn active simulation macro parameters into lists to use as coordinates for interpolation based on parameters
        for i in iter_length:
            if not self._has_sim_crashed[i]:
                # Collect macro data at one macro vertex
                intermediate_list = []
                for value in micro_sims_input[i].values():
                    if isinstance(value, np.ndarray) or isinstance(value, list):
                        intermediate_list.extend(value)
                    else:
                        intermediate_list.append(value)
                # Create lists of macro data for interpolation
                micro_sims_active_input_lists.append(intermediate_list)
                micro_sims_active_values.append(micro_sims_output[i].copy())
        # Find nearest neighbors
        if len(micro_sims_active_input_lists) == 0:
            self._logger.log_error(
                "No active neighbors available for interpolation at macro vertex {}. Value cannot be interpolated".format(
                    self._mesh_vertex_coords[unset_sim]
                )
            )
            return None
        else:
            nearest_neighbors = self._interpolant.get_nearest_neighbor_indices(
                micro_sims_active_input_lists,
                crashed_position,
                self._number_of_nearest_neighbors,
            )
        # Interpolate
        interpol_space = []
        interpol_values = []
        # Collect neighbor vertices for interpolation
        for neighbor in nearest_neighbors:
            # Remove data not required for interpolation from values
            if self._is_adaptivity_on:
                interpol_space.append(micro_sims_active_input_lists[neighbor].copy())
                interpol_values.append(micro_sims_active_values[neighbor].copy())
                interpol_values[-1].pop("solve_cpu_time", None)
                interpol_values[-1].pop("active_state", None)
                interpol_values[-1].pop("active_steps", None)
            else:
                interpol_space.append(micro_sims_active_input_lists[neighbor].copy())
                interpol_values.append(micro_sims_active_values[neighbor].copy())
                interpol_values[-1].pop("solve_cpu_time", None)

        # Interpolate for each parameter
        output_interpol = dict()
        for key in interpol_values[0].keys():
            key_values = []  # DECLARATION
            # Collect values of current parameter from neighboring simulations
            for elems in range(len(interpol_values)):
                key_values.append(interpol_values[elems][key])
            output_interpol[key] = self._interpolant.interpolate(
                interpol_space, crashed_position, key_values
            )
        # Reintroduce removed information
        if self._is_micro_solve_time_required:
            output_interpol["solve_cpu_time"] = 0
        if self._is_adaptivity_on:
            output_interpol["active_state"] = 1
            output_interpol["active_steps"] = self._micro_sims_active_steps[unset_sim]
        return output_interpol<|MERGE_RESOLUTION|>--- conflicted
+++ resolved
@@ -17,10 +17,7 @@
 import sys
 import time
 import inspect
-<<<<<<< HEAD
-=======
 from typing import Dict
->>>>>>> 275403fd
 from typing import Callable
 import numpy as np
 
@@ -192,15 +189,10 @@
             dt = min(self._participant.get_max_time_step_size(), self._micro_dt)
 
             if self._participant.requires_writing_checkpoint():
-<<<<<<< HEAD
-=======
                 for i in range(self._local_number_of_sims):
                     sim_states_cp[i] = (
                         self._micro_sims[i].get_state() if self._micro_sims[i] else None
                     )
-                t_checkpoint = t
-                n_checkpoint = n
->>>>>>> 275403fd
                 first_iteration = True
 
             if self._is_adaptivity_on:
@@ -235,7 +227,6 @@
                 # number_of_sims = self._comm.allgather(self._local_number_of_sims)
                 # assert self._global_number_of_sims == sum(number_of_sims)
 
-<<<<<<< HEAD
             # Write a checkpoint
             if self._participant.requires_writing_checkpoint():
                 sim_states_cp.clear()
@@ -245,14 +236,16 @@
                 if self._is_adaptivity_on:
                     self._adaptivity_controller.write_checkpoint()
 
-            # micro_sims_input = precice_read_data(dt)
-=======
+                    active_sim_ids = self._adaptivity_controller.get_active_sim_ids()
+
+                    for active_id in active_sim_ids:
+                        self._micro_sims_active_steps[active_id] += 1
+
                         if sim_states_cp[active_id] == None:
                             sim_states_cp[active_id] = self._micro_sims[
                                 active_id
                             ].get_state()
 
->>>>>>> 275403fd
             micro_sims_input = self._read_data_from_precice(dt)
 
             micro_sims_output = micro_sim_solve(micro_sims_input, dt)
@@ -293,15 +286,8 @@
             # Revert micro simulations to their last checkpoints if required
             if self._participant.requires_reading_checkpoint():
                 for i in range(self._local_number_of_sims):
-<<<<<<< HEAD
-                    self._micro_sims[i].set_state(sim_states_cp[i])
-
-=======
                     if self._micro_sims[i]:
                         self._micro_sims[i].set_state(sim_states_cp[i])
-                n = n_checkpoint
-                t = t_checkpoint
->>>>>>> 275403fd
                 first_iteration = False
 
                 # If adaptivity is computed only once per time window, the states of sims need to be reset too
@@ -576,11 +562,7 @@
             if (
                 initial_micro_output is None
             ):  # Check if the detected initialize() method returns any data
-<<<<<<< HEAD
                 self._logger.log_warning_rank_zero(
-=======
-                self._logger.log_warning(
->>>>>>> 275403fd
                     "The initialize() call of the Micro simulation has not returned any initial data."
                     " This means that the initialize() call has no effect on the adaptivity. The initialize method will nevertheless still be called."
                 )
@@ -623,11 +605,7 @@
                                     i
                                 ] = initial_micro_output[name]
                 else:
-<<<<<<< HEAD
                     self._logger.log_warning_rank_zero(
-=======
-                    self._logger.log_warning(
->>>>>>> 275403fd
                         "The initialize() method of the Micro simulation returns initial data, but adaptivity is turned off. The returned data will be ignored. The initialize method will nevertheless still be called."
                     )
                     if is_initial_data_required:
