{
    "micro_file_name": "dummy",
    "coupling_params": {
        "config_file_name": "dummy",
        "macro_mesh_name": "dummy",
        "read_data_names": {},
        "write_data_names": {}
    },
    "simulation_params": {
        "macro_domain_bounds": [],
<<<<<<< HEAD
        "adaptivity": {
            "type": "local",
            "data": [],
            "history_param": 0.5,
            "coarsening_constant": 0.3,
            "refining_constant": 0.4,
            "every_implicit_iteration": "False"
        }
=======
        "adaptivity": "True",
        "adaptivity_type": "local",
        "adaptivity_data": [],
        "adaptivity_history_param": 0.5,
        "adaptivity_coarsening_constant": 0.3,
        "adaptivity_refining_constant": 0.4,
        "adaptivity_every_implicit_iteration": "False",
        "adaptivity_similarity_measure": "L1"
>>>>>>> 295d0f9f
    }
}<|MERGE_RESOLUTION|>--- conflicted
+++ resolved
@@ -8,24 +8,14 @@
     },
     "simulation_params": {
         "macro_domain_bounds": [],
-<<<<<<< HEAD
         "adaptivity": {
             "type": "local",
             "data": [],
             "history_param": 0.5,
             "coarsening_constant": 0.3,
             "refining_constant": 0.4,
-            "every_implicit_iteration": "False"
+            "every_implicit_iteration": "False",
+            "_similarity_measure": "L1"
         }
-=======
-        "adaptivity": "True",
-        "adaptivity_type": "local",
-        "adaptivity_data": [],
-        "adaptivity_history_param": 0.5,
-        "adaptivity_coarsening_constant": 0.3,
-        "adaptivity_refining_constant": 0.4,
-        "adaptivity_every_implicit_iteration": "False",
-        "adaptivity_similarity_measure": "L1"
->>>>>>> 295d0f9f
     }
 }