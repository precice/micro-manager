--- conflicted
+++ resolved
@@ -256,15 +256,11 @@
         configurator.get_output_dir = MagicMock(return_value="output_dir")
 
         adaptivity_controller = LocalAdaptivityCalculator(
-<<<<<<< HEAD
-            configurator, participant=MagicMock(), rank=0, comm=MagicMock(), num_sims=5
-=======
             configurator,
             self._number_of_sims,
             MagicMock(),
             0,
             MagicMock(),
->>>>>>> 3ad8c1bf
         )
         adaptivity_controller._refine_const = self._refine_const
         adaptivity_controller._coarse_const = self._coarse_const
