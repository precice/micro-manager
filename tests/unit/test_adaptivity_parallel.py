--- conflicted
+++ resolved
@@ -29,17 +29,10 @@
         self._size = comm_world.Get_size()
 
         self._configurator = MagicMock()
-<<<<<<< HEAD
-        self._configurator.get_micro_file_name = MagicMock(
-            return_value="test_adaptivity_parallel"
-        )
-        self._configurator.get_output_dir = MagicMock(return_value="output_dir")
-=======
         self._configurator.get_output_dir = MagicMock(return_value="output_dir")
         self._configurator.get_micro_file_name = MagicMock(
             return_value="test_adaptivity_parallel"
         )
->>>>>>> 40a88d91
 
     def test_update_inactive_sims_global_adaptivity(self):
         """
@@ -200,15 +193,11 @@
 
     def test_get_ranks_of_sims(self):
         """
-<<<<<<< HEAD
-        ...
-=======
         Test functionality to get ranks on which particular simulations are living.
         Run this test in parallel using MPI with 2 ranks.
         5 simulations are distributed across the two ranks.
         The first three simulations are on rank 0, and the last two on rank 1.
         The expected ranks of simulations are [0, 0, 0, 1, 1].
->>>>>>> 40a88d91
         """
         self._configurator.get_adaptivity_similarity_measure = MagicMock(
             return_value="L1"
@@ -227,11 +216,7 @@
             global_ids,
             participant=MagicMock(),
             rank=self._rank,
-<<<<<<< HEAD
-            comm=self._comm,
-=======
-            comm_world=MPI.COMM_WORLD,
->>>>>>> 40a88d91
+            comm_world=MPI.COMM_WORLD,
         )
 
         actual_ranks_of_sims = adaptivity_controller._get_ranks_of_sims()
