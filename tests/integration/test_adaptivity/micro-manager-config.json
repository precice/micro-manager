{
    "micro_file_name": "micro_solver",
    "coupling_params": {
        "config_file_name": "precice-config.xml",
        "macro_mesh_name": "macro-cube-mesh",
        "read_data_names": {"macro-scalar-data": "scalar", "macro-vector-data": "vector"},
        "write_data_names": {"micro-scalar-data": "scalar", "micro-vector-data": "vector"}
    },
    "simulation_params": {
        "macro_domain_bounds": [0, 1, 0, 1, 0, 1],
        "adaptivity": "True",
<<<<<<< HEAD
        "adaptivity_type": "global",
=======
        "adaptivity_type": "local",
>>>>>>> 213fad84
        "adaptivity_data": ["macro-scalar-data", "macro-vector-data"],
        "adaptivity_history_param": 0.5,
        "adaptivity_coarsening_constant": 0.3,
        "adaptivity_refining_constant": 0.4,
        "adaptivity_every_implicit_iteration": "True"
    },
    "diagnostics": {
      "output_micro_sim_solve_time": "True"
    }
}<|MERGE_RESOLUTION|>--- conflicted
+++ resolved
@@ -9,11 +9,7 @@
     "simulation_params": {
         "macro_domain_bounds": [0, 1, 0, 1, 0, 1],
         "adaptivity": "True",
-<<<<<<< HEAD
-        "adaptivity_type": "global",
-=======
         "adaptivity_type": "local",
->>>>>>> 213fad84
         "adaptivity_data": ["macro-scalar-data", "macro-vector-data"],
         "adaptivity_history_param": 0.5,
         "adaptivity_coarsening_constant": 0.3,
